--- conflicted
+++ resolved
@@ -46,11 +46,7 @@
 accessing, testing and controlling the most common functions supported by 
 Wasatch Photonics spectrometers.  Some higher-level aggregate / analytic 
 functions are left for customers or 3rd-party tools to provide, and our
-<<<<<<< HEAD
-[plug-in architecture](PLUGINS.md) makes it simple for users to
-=======
 [plug-in architecture](docs/PLUGINS.md) makes it simple for users to
->>>>>>> 6b4b012d
 extend ENLIGHTEN in countless ways we never imagined.
 
 # Table of Contents
