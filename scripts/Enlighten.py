--- conflicted
+++ resolved
@@ -79,11 +79,7 @@
     ## Defines the command-line arguments and their defaults
     #
     def create_parser(self):
-<<<<<<< HEAD
-        parser = argparse.ArgumentParser(description=f"ENLIGHTEN {common.VERSION}",
-=======
         parser = argparse.ArgumentParser(description="ENLIGHTEN %s" % common.VERSION,
->>>>>>> 5f5a0730
             formatter_class=argparse.ArgumentDefaultsHelpFormatter)
         
         # This code was like a spreadsheet when I found it, leaning into that
