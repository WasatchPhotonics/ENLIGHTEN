--- conflicted
+++ resolved
@@ -1,9 +1,8 @@
-<<<<<<< HEAD
 @echo off
 
 REM This is an automated script to bootstrap a previously checked-out Enlighten
-REM source code distribution and prepare it for development (default) or create
-REM an installer.
+REM source code distribution and prepare it for development `activate` or create
+REM an installer `oneshot`.
 
 set "rebuild_env=0"
 set "clear_pyinst_appdata=0"
@@ -16,6 +15,11 @@
 set "innosetup=0"
 set "runtests=0"
 
+REM Convoluted but safe way to generate an audible bell from a .bat
+REM without inserting control characters which confuse unix2dos etc.
+REM https://stackoverflow.com/a/64515648
+set "RING_BELL=echo x|choice /n 2>nul"
+
 if "%1" == "activate" (
     goto args_parsed
 )
@@ -28,7 +32,7 @@
     set "innosetup=1"
     goto args_parsed
 )
-if "%1" == "rebuildall" (
+if "%1" == "refreshdep" (
     set "rebuild_env=1"
     set "clear_pyinst_appdata=1"
     set "configure_conda=1"
@@ -37,6 +41,20 @@
     set "log_conf_pkg=1"
     goto args_parsed
 )
+
+if "%1" == "oneshot" (
+    set "rebuild_env=1"
+    set "clear_pyinst_appdata=1"
+    set "configure_conda=1"
+    set "install_python_deps=1"
+    set "update_conda=1"
+    set "log_conf_pkg=1"
+    set "regenerate_qt=1"
+    set "pyinstaller=1"
+    set "innosetup=1"
+    goto args_parsed
+)
+
 if "%1" == "test" (
     set "runtests=1"
     goto args_parsed
@@ -66,8 +84,11 @@
 echo $ scripts\bootstrap innosetup
 echo run innosetup (to create windows installer)
 echo.
-echo $ scripts\bootstrap rebuildall
+echo $ scripts\bootstrap refreshdep
 echo This will take a while. Remove and recreate the conda environment and reinstall all dependencies from the internet.
+echo.
+echo $ scripts\bootstrap oneshot
+echo This will take a while. Perform all steps (including reinstalling dependencies) and produce an installer.
 echo.
 echo $ scripts\bootstrap custom
 echo If you need a very particular action sequence (for example run pyinstaller without regenerating Qt views), edit this file, search for DEFINE CUSTOM ACTION HERE, and change flags as desired.
@@ -76,8 +97,8 @@
 :args_parsed
 
 if not exist scripts\bootstrap.bat (
-	echo Please run script as scripts\bootstrap.bat
-	goto script_failure
+    echo Please run script as scripts\bootstrap.bat
+    goto script_failure
 ) else (
     echo Running from %cd%
 )
@@ -88,7 +109,10 @@
 echo %date% %time% ======================================================
 REM capture start time
 set TIME_START=%time%
-set PYTHONPATH=..\Wasatch.PY;pluginExamples;.;enlighten\assets\uic_qrc
+set PYTHONUTF8=1
+set PYTHONPATH=.;..\Wasatch.PY;pluginExamples;%CONDA_PREFIX%\lib\site-packages;enlighten\assets\uic_qrc
+echo PYTHONPATH = %PYTHONPATH%
+
 if exist "C:\Program Files (x86)" (
     set "PROGRAM_FILES_X86=C:\Program Files (x86)"
 ) else (
@@ -189,7 +213,8 @@
     echo %date% %time% ======================================================
     echo.
     conda env remove -n conda_enlighten3
-    if %errorlevel% neq 0 goto script_failure
+    REM SB: Do not errout if the env is already deleted, could be from 
+    REM previous partial run.
 )
 
 if "%log_conf_pkg%" == "1" (
@@ -239,7 +264,7 @@
 REM echo.
 REM python -m pip install --upgrade pip
 
-if "%install_python_deps%" == 1 (
+if "%install_python_deps%" == "1" (
     echo.
     echo %date% %time% ======================================================
     echo %date% %time% Installing Python pip dependencies [conda missing/bad]
@@ -260,7 +285,7 @@
     echo %date% %time% Installing pyinstaller from pip
     echo %date% %time% ======================================================
     echo.
-    pip install pyinstaller==4.10
+    pip install pyinstaller==4.5.1
     if %errorlevel% neq 0 goto script_failure
 )
 
@@ -282,15 +307,7 @@
     if %errorlevel% neq 0 goto script_failure
 )
 
-echo.
-echo %date% %time% ======================================================
-echo %date% %time% Setting Python path
-echo %date% %time% ======================================================
-echo.
-set PYTHONPATH=.;%cd%\pluginExamples;%cd%\..\Wasatch.PY;%CONDA_PREFIX%\lib\site-packages
-echo PYTHONPATH = %PYTHONPATH%
-
-if "%regenerate_qt" == "1" (
+if "%regenerate_qt%" == "1" (
     echo.
     echo %date% %time% ======================================================
     echo %date% %time% Regenerating Qt views
@@ -383,412 +400,6 @@
 )
 
 echo.
-echo %date% %time% All steps completed successfully.
-echo %date% %time% Started at %TIME_START%
-goto:eof
-
-:script_failure
-echo.
-echo Boostrap script failed: errorlevel %errorlevel%
-exit /b 1
-=======
-@echo off
-
-REM This is an automated script to bootstrap a previously checked-out Enlighten
-REM source code distribution and prepare it for development `activate` or create
-REM an installer `oneshot`.
-
-set "rebuild_env=0"
-set "clear_pyinst_appdata=0"
-set "configure_conda=0"
-set "install_python_deps=0"
-set "update_conda=0"
-set "log_conf_pkg=0"
-set "regenerate_qt=0"
-set "pyinstaller=0"
-set "innosetup=0"
-
-REM Convoluted but safe way to generate an audible bell from a .bat
-REM without inserting control characters which confuse unix2dos etc.
-REM https://stackoverflow.com/a/64515648
-set "RING_BELL=echo x|choice /n 2>nul"
-
-if "%1" == "activate" (
-    goto args_parsed
-)
-if "%1" == "pyinstaller" (
-    set "regenerate_qt=1"
-    set "pyinstaller=1"
-    goto args_parsed
-)
-if "%1" == "innosetup" (
-    set "innosetup=1"
-    goto args_parsed
-)
-if "%1" == "refreshdep" (
-    set "rebuild_env=1"
-    set "clear_pyinst_appdata=1"
-    set "configure_conda=1"
-    set "install_python_deps=1"
-    set "update_conda=1"
-    set "log_conf_pkg=1"
-    goto args_parsed
-)
-
-if "%1" == "oneshot" (
-    set "rebuild_env=1"
-    set "clear_pyinst_appdata=1"
-    set "configure_conda=1"
-    set "install_python_deps=1"
-    set "update_conda=1"
-    set "log_conf_pkg=1"
-    set "regenerate_qt=1"
-    set "pyinstaller=1"
-    set "innosetup=1"
-    goto args_parsed
-)
-
-REM DEFINE CUSTOM ACTION HERE
-if "%1" == "custom" (
-    set "rebuild_env=0"
-    set "clear_pyinst_appdata=0"
-    set "configure_conda=0"
-    set "install_python_deps=0"
-    set "update_conda=0"
-    set "log_conf_pkg=0"
-    set "regenerate_qt=0"
-    set "pyinstaller=0"
-    set "innosetup=0"
-    goto args_parsed
-)
-
-echo === USAGE ===
-echo $ scripts\bootstrap activate
-echo Do not perform any major actions. Prepare environment variables and conda for using Enlighten.
-echo.
-echo $ scripts\bootstrap pyinstaller
-echo regenerate Qt views and run pyinstaller (to create standalone exe)
-echo.
-echo $ scripts\bootstrap innosetup
-echo run innosetup (to create windows installer)
-echo.
-echo $ scripts\bootstrap refreshdep
-echo This will take a while. Remove and recreate the conda environment and reinstall all dependencies from the internet.
-echo.
-echo $ scripts\bootstrap oneshot
-echo This will take a while. Perform all steps (including reinstalling dependencies) and produce an installer.
-echo.
-echo $ scripts\bootstrap custom
-echo If you need a very particular action sequence (for example run pyinstaller without regenerating Qt views), edit this file, search for DEFINE CUSTOM ACTION HERE, and change flags as desired.
-goto:eof
-
-:args_parsed
-
-if not exist scripts\bootstrap.bat (
-    echo Please run script as scripts\bootstrap.bat
-    goto script_failure
-) else (
-    echo Running from %cd%
-)
-
-echo.
-echo %date% %time% ======================================================
-echo %date% %time% Setting environment variables
-echo %date% %time% ======================================================
-REM capture start time
-set TIME_START=%time%
-set PYTHONUTF8=1
-set PYTHONPATH=.;..\Wasatch.PY;pluginExamples;%CONDA_PREFIX%\lib\site-packages;enlighten\assets\uic_qrc
-echo PYTHONPATH = %PYTHONPATH%
-
-if exist "C:\Program Files (x86)" (
-    set "PROGRAM_FILES_X86=C:\Program Files (x86)"
-) else (
-    set "PROGRAM_FILES_X86=C:\Program Files"
-)
-echo using PROGRAM_FILES_X86 = %PROGRAM_FILES_X86%
-
-echo.
-echo %date% %time% ======================================================
-echo %date% %time% Checking dependencies
-echo %date% %time% ======================================================
-echo.
-set MINICONDA=%USERPROFILE%\Miniconda3
-if not exist %MINICONDA% (
-    echo %MINICONDA% not found.
-    goto script_failure
-)
-
-if not exist "%PROGRAM_FILES_X86%\Inno Setup 6" (
-    echo Warning: Inno Setup 6 not installed
-    goto script_failure
-)
-
-if not exist "..\Wasatch.PY" (
-    echo Warning: Wasatch.PY not found
-    goto script_failure
-)
-
-echo.
-echo %date% %time% ======================================================
-echo %date% %time% Extracting Enlighten version
-echo %date% %time% ======================================================
-echo.
-grep '^VERSION' enlighten/common.py | grep -E -o '([0-9]\.?)+' > version.txt
-set /p ENLIGHTEN_VERSION=<version.txt
-echo ENLIGHTEN_VERSION = %ENLIGHTEN_VERSION%
-
-echo.
-echo %date% %time% ======================================================
-echo %date% %time% Setting path
-echo %date% %time% ======================================================
-echo.
-set PATH=%MINICONDA%;%MINICONDA%\Scripts;%MINICONDA%\Library\bin;%PROGRAM_FILES_X86%\Inno Setup 6;%PATH%
-echo Path = %PATH%
-
-echo.
-echo %date% %time% ======================================================
-echo %date% %time% Confirm Python version
-echo %date% %time% ======================================================
-echo.
-which python
-python --version
-if %errorlevel% neq 0 goto script_failure
-
-if "%clear_pyinst_appdata%" == "1" (
-    echo.
-    echo %date% %time% ======================================================
-    echo %date% %time% Delete pyinstaller appdata OPTIONAL
-    echo %date% %time% ======================================================
-    echo.
-    echo removing %USERPROFILE%\AppData\Roaming\pyinstaller
-    rd /s /q %USERPROFILE%\AppData\Roaming\pyinstaller
-)
-if "%rebuild_env%" == "1" (
-    echo.
-    echo %date% %time% ======================================================
-    echo %date% %time% Delete conda environment OPTIONAL
-    echo %date% %time% ======================================================
-    echo.
-    echo removing %MINICONDA%\envs\conda_enlighten3
-    rd /s /q %MINICONDA%\envs\conda_enlighten3
-)
-
-if "%configure_conda%" == "1" (
-    echo.
-    echo %date% %time% ======================================================
-    echo %date% %time% Configure Conda
-    echo %date% %time% ======================================================
-    echo.
-    conda config --set always_yes yes --set changeps1 no
-    if %errorlevel% neq 0 goto script_failure
-)
-
-if "%update_conda%" == "1" (
-    echo.
-    echo %date% %time% ======================================================
-    echo %date% %time% Update Conda OPTIONAL
-    echo %date% %time% ======================================================
-    echo.
-    conda update -q conda
-    if %errorlevel% neq 0 goto script_failure
-)
-     
-if "%rebuild_env%" == "1" (
-    echo.
-    echo %date% %time% ======================================================
-    echo %date% %time% Remove old Conda environment OPTIONAL
-    echo %date% %time% ======================================================
-    echo.
-    conda env remove -n conda_enlighten3
-    REM SB: Do not errout if the env is already deleted, could be from 
-    REM previous partial run.
-)
-
-if "%log_conf_pkg%" == "1" (
-    echo.
-    echo %date% %time% ======================================================
-    echo %date% %time% Logging Conda configuration
-    echo %date% %time% ======================================================
-    echo.
-    conda info -a
-    if %errorlevel% neq 0 goto script_failure
-)
-
-if "%rebuild_env%" == "1" (
-    echo.
-    echo %date% %time% ======================================================
-    echo %date% %time% Creating Conda Environment OPTIONAL
-    echo %date% %time% ======================================================
-    echo.
-    del /f /q environment.yml
-    copy environments\conda-win10.yml environment.yml
-    conda env create -n conda_enlighten3 
-)
-
-echo.
-echo %date% %time% ======================================================
-echo %date% %time% Activating environment
-echo %date% %time% ======================================================
-echo.
-REM Use "source" from bash, "call" from batch and neither from Cmd
-call activate conda_enlighten3
-if %errorlevel% neq 0 goto script_failure
-
-echo.
-echo %date% %time% ======================================================
-echo %date% %time% Reconfirming Python version
-echo %date% %time% ======================================================
-echo.
-which python
-REM this version doesn't get logged...why? (maybe goes to stderr?)
-python --version
-if %errorlevel% neq 0 goto script_failure
-
-REM echo.
-REM echo %date% %time% ======================================================
-REM echo %date% %time% Upgrading PIP
-REM echo %date% %time% ======================================================
-REM echo.
-REM python -m pip install --upgrade pip
-
-if "%install_python_deps%" == "1" (
-    echo.
-    echo %date% %time% ======================================================
-    echo %date% %time% Installing Python pip dependencies [conda missing/bad]
-    echo %date% %time% ======================================================
-    echo.
-
-    python -m pip install -r requirements.txt
-    REM Bootstrap bat is meant to make a windows installer
-    REM because of this separately install pywin32 since it's only meant for windows
-    pip install pywin32 
-    if %errorlevel% neq 0 goto script_failure
-
-    python -m pip uninstall pyqt5
-    python -m pip install --upgrade pyqt5
-
-    echo.
-    echo %date% %time% ======================================================
-    echo %date% %time% Installing pyinstaller from pip
-    echo %date% %time% ======================================================
-    echo.
-    pip install pyinstaller==4.5.1
-    if %errorlevel% neq 0 goto script_failure
-)
-
-if "%log_conf_pkg%" == "1" (
-    echo.
-    echo %date% %time% ======================================================
-    echo %date% %time% Logging Conda packages
-    echo %date% %time% ======================================================
-    echo.
-    cmd /c "conda list --explicit" 
-    if %errorlevel% neq 0 goto script_failure
-
-    echo.
-    echo %date% %time% ======================================================
-    echo %date% %time% Logging Pip packages
-    echo %date% %time% ======================================================
-    echo.
-    pip freeze 
-    if %errorlevel% neq 0 goto script_failure
-)
-
-if "%regenerate_qt%" == "1" (
-    echo.
-    echo %date% %time% ======================================================
-    echo %date% %time% Regenerating Qt views
-    echo %date% %time% ======================================================
-    echo.
-    sh scripts\rebuild_resources.sh
-    if %errorlevel% neq 0 goto script_failure
-)
-
-@REM echo.
-@REM echo %date% %time% ======================================================
-@REM echo %date% %time% Run tests...may take some time
-@REM echo %date% %time% ======================================================
-@REM echo.
-REM
-REM MZ: disabling this for now
-REM
-REM py.test tests -x
-REM if %errorlevel% neq 0 goto script_failure
-
-if "%pyinstaller%" == "1" (
-    echo.
-    echo %date% %time% ======================================================
-    echo %date% %time% Purging old build artifacts
-    echo %date% %time% ======================================================
-    echo.
-    rmdir /Q /S scripts\built-dist\Enlighten
-    rmdir /Q /S scripts\work-path\Enlighten
-
-    echo.
-    echo %date% %time% ======================================================
-    echo %date% %time% Running PyInstaller OPTIONAL
-    echo %date% %time% ======================================================
-    echo.
-
-    rem address bug in current pyinstaller?
-    rem copy enlighten\assets\uic_qrc\images\EnlightenIcon.ico .
-    rem set SPECPATH=%cd%/scripts
-
-    REM remove --windowed to debug the compiled .exe and see Python invocation 
-    REM error messages
-    REM
-    REM --windowed ^
-
-    REM pyinstaller --distpath="scripts/built-dist" --workpath="scripts/work-path" --noconfirm --clean scripts/enlighten.spec
-
-    pyinstaller ^
-        --distpath="scripts/built-dist" ^
-        --workpath="scripts/work-path" ^
-        --noconfirm ^
-        --noconsole ^
-        --clean ^
-        --paths="../Wasatch.PY" ^
-        --hidden-import="scipy._lib.messagestream" ^
-        --hidden-import="scipy.special.cython_special" ^
-        --hidden-import="tensorflow" ^
-        --icon "../enlighten/assets/uic_qrc/images/EnlightenIcon.ico" ^
-        --specpath="%cd%/scripts" ^
-        scripts/Enlighten.py
-
-    if %errorlevel% neq 0 goto script_failure
-)
-
-if "%innosetup%" == "1" (
-    echo.
-    echo %date% %time% ======================================================
-    echo %date% %time% Running Inno Setup
-    echo %date% %time% ======================================================
-    echo.
-    "%PROGRAM_FILES_X86%\Inno Setup 6\iscc.exe" /DENLIGHTEN_VERSION=%ENLIGHTEN_VERSION% scripts\Application_InnoSetup.iss
-    if %errorlevel% neq 0 goto script_failure
-
-    echo.
-    echo %date% %time% ======================================================
-    echo %date% %time% Reviewing installer artifacts [built-dist]
-    echo %date% %time% ======================================================
-    echo.
-    dir scripts\built-dist\Enlighten\*.exe
-    if %errorlevel% neq 0 goto script_failure
-
-    echo.
-    echo %date% %time% ======================================================
-    echo %date% %time% Reviewing installer artifacts [windows_installer]
-    echo %date% %time% ======================================================
-    echo.
-    dir scripts\windows_installer\*.exe
-    if %errorlevel% neq 0 goto script_failure
-
-    copy scripts\windows_installer\Enlighten-Setup64-%ENLIGHTEN_VERSION%.exe .
-    if %errorlevel% neq 0 goto script_failure
-)
-
-echo.
 echo %date% %time% All steps completed successfully.
 echo %date% %time% Started at %TIME_START%
 %RING_BELL%
@@ -799,5 +410,4 @@
 echo.
 echo Boostrap script failed: errorlevel %errorlevel%
 %RING_BELL%
-exit /b 1
->>>>>>> 7744e940
+exit /b 1