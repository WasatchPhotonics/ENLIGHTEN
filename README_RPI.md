# Raspberry Pi

This addendum to our [Linux Docs](README_LINUX.md) applies to Raspberry Pi, 
Odroid and other ARM-based Linux variants following the Debian model.

# Packaged dependencies

Conda doesn't seem to have PySide2 packages for ARM, so follow this:

- https://www.raspberrypi.org/forums/viewtopic.php?p=1485265&sid=eb447c56004ea941be4aaefa2f837108#p1485265

At writing that is:  

    $ sudo apt-get install                  \
        python3-pyside2.qt3dcore            \
        python3-pyside2.qt3dinput           \
        python3-pyside2.qt3dlogic           \
        python3-pyside2.qt3drender          \
        python3-pyside2.qtcharts            \
        python3-pyside2.qtconcurrent        \
        python3-pyside2.qtcore              \
        python3-pyside2.qtgui               \
        python3-pyside2.qthelp              \
        python3-pyside2.qtlocation          \
        python3-pyside2.qtmultimedia        \
        python3-pyside2.qtmultimediawidgets \
        python3-pyside2.qtnetwork           \
        python3-pyside2.qtopengl            \
        python3-pyside2.qtpositioning       \
        python3-pyside2.qtprintsupport      \
        python3-pyside2.qtqml               \
        python3-pyside2.qtquick             \
        python3-pyside2.qtquickwidgets      \
        python3-pyside2.qtscript            \
        python3-pyside2.qtscripttools       \
        python3-pyside2.qtsensors           \
        python3-pyside2.qtsql               \
        python3-pyside2.qtsvg               \
        python3-pyside2.qttest              \
        python3-pyside2.qttexttospeech      \
        python3-pyside2.qtuitools           \
        python3-pyside2.qtwebchannel        \
        python3-pyside2.qtwebsockets        \
        python3-pyside2.qtwidgets           \
        python3-pyside2.qtx11extras         \
        python3-pyside2.qtxml               \
        python3-pyside2.qtxmlpatterns       

Then remaining packages:

    $ sudo apt-get install pyside2-tools python3-xlwt libatlas-base-dev \
                           python3-pywt 2to3 python3-pil.imagetk libusb-0.1-4

And finally:

    $ pip3 install superman pygtail pyusb pexpect pyqtgraph SPyC_Writer \
                   qimage2ndarray boto3 pandas pyudev crcmod

If you also want to build and deploy installers, the following additional utilities are required:

    $ sudo apt-get install doxygen graphviz pandoc

## Issue: missing python3-pyside2uic

Ideally, we would want to also `pip3 install python3-pyside2uic` (and historically, 
that was indeed part of the process).

Unfortunately, there is no current pre-built binary "wheel" for pyside2uic for 
the Raspberry Pi.  This is well-documented on the internet, and currently there
is no good way to install or build one.  Going forward, the world seems to be
moving from PySide2 to PyQt, and ENLIGHTEN will probably need to follow along.

However, for now, we can get around this by not using pyside2uic on the RPi at
all, but instead using it on a different computer / OS and copying the result
over to the RPi.

There are two main utilities ENLIGHTEN uses from pyside2uic: UIC and RCC.  They
are used to convert ENLIGHTEN's .ui files and .rcc files (under enlighten/assets)
into .py files.  Those conversions can be performed under MacOS or Windows, and
the result copied to RPi.

Example (both starting from ~/work/code/ENLIGHTEN):

    // on Mac
    $ scripts/rebuilt_resources.sh

    // on Raspberry Pi
    $ rsync --progress --archive USER@MAC_IP:work/code/ENLIGHTEN/enlighten/assets/uic_qrc/ enlighten/assets/uic_qrc/

# Test

    $ cd work/code/enlighten
<<<<<<< HEAD
    $ export PYTHONPATH="../Wasatch.PY:pluginExamples:.:enlighten/assets/uic_qrc"
    $ python3 scripts/Enlighten.py
=======
    $ export PYTHONPATH=".:pluginExamples:../Wasatch.PY:enlighten/assets/uic_qrc"
    $ python scripts/Enlighten.py

# Building an Installer

(as above)

    $ cd work/code/enlighten
    $ export PYTHONPATH=".:pluginExamples:../Wasatch.PY:enlighten/assets/uic_qrc"
    $ python scripts/Enlighten.py

(then)

    $ make rpi-installer
>>>>>>> 7d6cf784

# Resetting USB Ports

Raspberry Pi have a unique ability to power-cycle the entire internal USB hub, 
forcing re-enumeration on all devices, and power-cycling those which are powered
via USB.  This can be done with commands like:

    $ sudo uhubctl -l 2 -a 0 && sleep 2 && uhubctl -l 2 -a 1 

or

    $ sudo uhubctl --action 2 --location 2 --repeat 2 --delay 5 --wait 1000

# Deprecated

Since PySide2 currently needs to be installed via apt-get on RPi, and will therefore be
installed in the "system Python" package tree, there doesn't seem much point in using
Miniconda at this time.  That said, instructions are retained here:

- https://github.com/WasatchPhotonics/Wasatch.PY/blob/master/README_RPI.md#install-miniconda3<|MERGE_RESOLUTION|>--- conflicted
+++ resolved
@@ -90,10 +90,7 @@
 # Test
 
     $ cd work/code/enlighten
-<<<<<<< HEAD
-    $ export PYTHONPATH="../Wasatch.PY:pluginExamples:.:enlighten/assets/uic_qrc"
-    $ python3 scripts/Enlighten.py
-=======
+
     $ export PYTHONPATH=".:pluginExamples:../Wasatch.PY:enlighten/assets/uic_qrc"
     $ python scripts/Enlighten.py
 
@@ -108,7 +105,6 @@
 (then)
 
     $ make rpi-installer
->>>>>>> 7d6cf784
 
 # Resetting USB Ports
 
