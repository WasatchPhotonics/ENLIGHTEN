import datetime 
import logging
import numpy
import xlwt
import json
import copy
import csv
import re
import os

from wasatch.ProcessedReading import ProcessedReading

from . import common
from . import util
from SPyC_Writer import SPCFileWriter
from SPyC_Writer.SPCEnums import SPCFileType, SPCXType, SPCYType, SPCTechType

from wasatch.SpectrometerSettings import SpectrometerSettings
from wasatch import utils as wasatch_utils

log = logging.getLogger(__name__)

##
# Encapsulates a single saved measurement from one spectrometer, comprising
# a ProcessedReading (optionally containing the original Reading object that 
# generated it), metadata (Settings), as well as a ThumbnailWidget for display 
# on the capture bar.  Note that other than the ProcessedReading, 
# SpectrometerApplicationState is NOT retained in the Measurement.
#
# A Measurement object is created when:
#
# - the user clicks the "Acquire" button on the GUI
# - a BatchCollection triggers one or more Acquire events
# - the user loads a spectrum from disk
#
# If a Measurement is loaded from disk, it will not contain the original Reading
# object.  Also, the metadata may be limited.
#
# If a Measurement is generated live, it will also have a reference to the 
# spectrometer which generated it.
#
# Regardless of whether the Measurement was generated from a live capture 
# (Acquire) or loaded from disk, a ThumbnailWidget will be generated (not 
# necessarily instantly) for visualization.
#
# As some Measurements may be displayed in different x-axis coordinates, we need
# to store the "current / selected / displayed" x-axis for the Measurement. I'm
# tentatively thinking to do that in the ThumbnailWidget, as it's kind of an 
# attribute of the trace, but we'll see.
#
# I am not sure whether we really need separate Thumbnail and ThumbnailWidget
# classes, other than that they are literally very different things (the one
# is a pyqtgraph export, the other is a QWidget), even though one is typically
# displayed within the other.
#
# Given that there are multiple ways to create a Measurement, with somewhat
# different attributes and controlled background timing, a MeasurementFactory
# is provided to separately encapsulate the process of construction.
#
# Each Measurement has a .measurement_id, which is permanent.  The id is used 
# as the default label attribute (both for file basenames and for on-screen 
# display), but the label may be subsequently changed by the user.  
#
# @par Pathnames and Persistence
#
# There is no simple .pathname attribute for the Measurement, as one Measurement 
# may have been saved to any or all of several different file types.  
# 
# AT PRESENT, it is assumed that the creation of a Measurement will include 
# saving the Measurement to one or more output files at creation, but this is not 
# a long-term requirement (we may decide to support "session traces" which are 
# never actually persisted to disk; Spectrasuite and OceanView have these).
#
# There is a .pathnames set which aggregates all the pathnames which are known 
# related to this Measurement, though it is not guaranteed complete in the case 
# of loaded files from other sessions.  (Ideally all such files would contain
# the original measurement_id somewhere within them, though not necessarily in 
# the pathname.)
#
# If a Measurement has been deserialized from disk, it will have a 
# .source_pathname attribute to indicate the source file from which it was
# instantiated.
#
# Note that the application caps how many Measurements are visible in the
# Thumbnail bar at any given time, and currently ENLIGHTEN's file-management
# operations (rename, delete etc) only function on visible Thumbnails, so if
# you're streaming vast BatchCollections to disk such that they get rotated out
# of our buffer, you'll have to rename / delete them through other means.
#
# @par Renaming Measurements
#
# Renaming Measurements is a potentially thorny issue.  Early versions of
# ENLIGHTEN renamed the output file(s) when you changed the label of on-screen 
# thumbnail, and customers wish to retain that ability (ticket from 2019-07-19).
#
# However, there is all kinds of ugliness down this hole: 
#
# - What if you were appending measurements to one big CSV? 
# - What if you loaded the measurement for comparison from archival spectra? 
# - What if you loeaded the measurement from a big export file?
#
# My current decision is that we will retain the historical ability to rename
# any file(s) saved from the given Measurement IFF the files were CREATED
# by the CURRENT ENLIGHTEN session; OR if the spectrum was loaded from a 
# single file (not an export or appended collection).
#
# This distinction is made when Measurements are loaded or saved, and 
# tracked via a renameable_files list.  It's not as simple as checking
# whether the spectrum was created or loaded, because it matters what
# type of file it was loaded from, or which type of file it was saved to.
#
# A consequence of this design is that if you initially have CSV and XLS
# files saved, you can rename the thumbnail to "apple" and both CSV and XLS
# files will be renamed to apple.csv and apple.xls.  However, if you then
# clear your thumbnails (or quit / relaunch ENLIGHTEN) and load apple.csv
# from disk, if you then rename the file to banana.csv, it will NOT likewise
# rename apple.xls to banana.xls.
#
# Also, relabeling the Measurement on-screen, and even renaming the underlying
# file artifacts DOES NOT re-write or update the file contents.  The "label"
# field in the file metadata is not updated.  It would not be particularly hard 
# to re-save the file, but this seems like it would have many risks if a newer
# version of ENLIGHTEN changed the file format, or if there had been extra data
# in the file (ignored during a load operation, or added by the user post-save)
# which would then be destroyed.
#
# @par Thumbnails and resources
#
# Originally, ENLIGHTEN had no "Measurements", only "Thumbnails" -- the 
# spectra was literally stored (only) as the y-values of the thumbnail
# graph, with no x-axis, no metadata etc.  So it was an improvement to
# move forward to "Measurements with Thumbnails".  But there is a resource
# issue with EVERY Measurement having a ThumbnailWidget...what if we run
# a weekend collection taking 250,000 samples?
#
# A better architecture might be just "Measurements" (the data), plus
# a ThumbnailBar able to dynamically generate and display ThumbnailWidgets
# on scroll events (similar to a Swift TableView, where cells are populated
# as they scroll into view, and are released when offscreen).
#
# And possibly move away from the heavy "Widget" (with a couple Frames, 
# Buttons, the pyqtgraph etc) to a simpler table or tree view which would 
# probably use less memory.
#
# For now, I'm compromising by treating the on-screen thumbnails as a ringbuffer,
# and kicking-off old Measurements (from memory, not disk) when we exceed a
# limit.
#
# Note that the MeasurementFactory automatically saves new Measurements to disk
# (per SaveOptions) as they are created from Spectrometers, BEFORE they are 
# handed to Measurements for addition to the Thumbnail bar.  The process of
# creating a Measurement (from Spectrometer) and saving it to disk is atomic,
# so there is no need to worry that automatic deletion of Measurements for
# resource management will cause data to be lost.
#
# @par Exploits
#
# It is ASSUMED that the user used the same Settings (integration time, boxcar 
# smoothing, scan averaging etc) when taking the 'raw', 'dark' and 'reference'
# component spectra in generation of the 'processed' component.  Only a single
# Settings object is retained for the entire ProcessedReading, which is copied
# when the Measurement is created.  
#
# That is, if the user does something like this, the wrong integration time would
# be stored with the Measurement:
#
# 1. set integration time 100ms
# 2. pause scope
# 3. set integration time 200ms
# 4. click "Acquire" to save the current on-screen (paused) measurement
#
# There are various ways we could address this weakness (e.g., snap a Deep Copy 
# of Settings on pause()), but it's not a priority at this time.
#
# @todo more robust / defined behavior with duplicate labels across Measurements
#       (currently has some graphing glitches when adding / removing traces)
class Measurement(object):

    ##
    # These appear in legacy saved spectra files as-written (Dash format), so 
    # don't casually screw with them (could break customer applications).
    #
    # Note that all are scalars (no lists).
    CSV_HEADER_FIELDS = ['Line Number',
                         'Integration Time',
                         'Timestamp',
                         'Blank',
                         'Note',
                         'Temperature',
                         'CCD C0',
                         'CCD C1',
                         'CCD C2',
                         'CCD C3',
                         'CCD Offset',
                         'CCD Gain',
                         'CCD Offset Odd',
                         'CCD Gain Odd',
                         'Laser Wavelength',
                         'Laser Enable',
                         'Laser Power %',
                         'Laser Temperature',
                         'Pixel Count']
    CSV_HEADER_FIELDS_SET = set(CSV_HEADER_FIELDS)
    
    ## These CSV_HEADER_FIELDS only need to be used for row-ordered files
    ROW_ONLY_FIELDS = ['Blank', 'Line Number']

    ## These fields weren't in the original Dash file format, so only use for
    # the new "column-ordered" formats (including 'export')
    EXTRA_HEADER_FIELDS = ['ENLIGHTEN Version',
                           'Measurement ID',
                           'Serial Number',
                           'Model',
                           'Detector',
                           'Label',
                           'Declared Match',
                           'Declared Score',
                           'Scan Averaging',
                           'Boxcar',
                           'Technique',
                           'Baseline Correction Algo',
                           'ROI Pixel Start',
                           'ROI Pixel End',
                           'CCD C4',
                           'Slit Width',
                           'Vignetted',
                           'Interpolated',
                           'Wavenumber Correction',
                           'Raman Intensity Corrected',
                           'Deconvolved',
                           'Region',
                           'Laser Power mW',
                           'Battery %',
                           'Device ID',
                           'FW Version',
                           'FPGA Version',
<<<<<<< HEAD
                           'NOTE']
=======
                           'PREFIX',
                           'SUFFIX']
>>>>>>> 13bd68aa
    EXTRA_HEADER_FIELDS_SET = set(EXTRA_HEADER_FIELDS)

    def clear(self):
        self.appending                = False
        self.baseline_correction_algo = None
        self.basename                 = None
        self.declared_match           = None
        self.declared_score           = 0
        self.label                    = None
        self.measurement_id           = None
        self.measurements             = None 
        self.processed_reading        = None
        self.renamable_files          = set()
        self.renamed_manually         = False
        self.save_options             = None
        self.settings                 = None
        self.source_pathname          = None
        self.spec                     = None
        self.thumbnail_widget         = None
        self.timestamp                = None
        self.technique                = None
        self.roi_active               = False
<<<<<<< HEAD
        self.note                     = ""
=======
        self.prefix                   = ""
        self.suffix                   = ""
>>>>>>> 13bd68aa

    ##
    # There are three valid instantiation patterns:
    #
    # - with spec (take latest from that Spectrometer)
    # - with source_pathname (deserializing from disk)
    def __init__(self, 
            processed_reading   = None,
            save_options        = None,
            settings            = None,
            source_pathname     = None,
            technique           = None,
            timestamp           = None,
            spec                = None,
            measurement         = None,
            measurements        = None,
            d                   = None):

        self.clear()

        self.save_options       = save_options
        self.measurements       = measurements
        self.roi_active         = False

        if spec:
            log.debug("instantiating from spectrometer %s", str(spec))
            self.spec = spec
<<<<<<< HEAD
            self.note = self.save_options.note() if self.save_options is not None else ""
=======
            self.prefix = self.save_options.prefix() if self.save_options is not None else ""
            self.suffix = self.save_options.suffix() if self.save_options is not None else ""
>>>>>>> 13bd68aa

            # Use deepcopy() to ensure that subsequent changes to integration 
            # time, laser power, excitation etc do not retroactively change the 
            # historical state of the shared Spectrometer objects.  This also 
            # ensures that "live" Measurements always have a copy of the Settings 
            # of the spectrometer from which they were collected (including 
            # EEPROM etc).  It also helps with the case when a spectrometer
            # was disconnected (and optionally reconnected) after the Measurement
            # was saved, but before it was exported.
            self.settings = copy.deepcopy(spec.settings)

            # Copy things we want from SpectrometerApplicationState.
            #
            # Original thought was to deepcopy SpectrometerApplicationState, but 
            # the waterfall instances could get large.  And has duplicates of 
            # reference and dark, plus SIX RollingDataSet histories of detector 
            # and laser temperature.  For now, assuming we DON'T, and just taking 
            # the ProcessedReading. (Taking a deepcopy, because with plug-ins who
            # knows...)
            self.processed_reading  = copy.deepcopy(spec.app_state.processed_reading)
            self.technique          = spec.app_state.technique_name
            self.timestamp          = datetime.datetime.now()
            self.baseline_correction_algo = spec.app_state.baseline_correction_algo

        elif source_pathname:
            log.debug("instantiating from source pathname %s", source_pathname)            
            self.processed_reading  = processed_reading
            self.source_pathname    = source_pathname
            self.timestamp          = timestamp
            self.settings           = settings

        elif measurement:
            log.debug("instantiating from existing measurement %s", measurement.measurement_id)
            self.settings          = copy.deepcopy(measurement.settings)
            self.processed_reading = copy.deepcopy(measurement.processed_reading)
            self.measurements      = measurement.measurements
            self.save_options      = measurement.save_options
            self.timestamp         = datetime.datetime.now()

        elif d:
            log.debug("instantiating from dict")
            self.init_from_dict(d)

        else:
            raise Exception("Measurement requires exactly one of (spec, source_pathname, measurement, dict)")

        self.generate_id()

    ##
    # Called by PluginWidget
    def clone(self):
        # start with shallow copy
        m = copy.copy(self)

        # clean for exporting
        m.measurements = None
        m.save_options = None
        m.thumbnail_widget = None
        m.settings = copy.deepcopy(self.settings)
        m.processed_reading = copy.deepcopy(self.processed_reading)
        
        return m

    ##
    # This is experimental.  Eventually we want to be able to load Measurements 
    # saved as JSON.  We should also be able to receive externally-generated 
    # Measurements sent via JSON via the External API.  This is reasonably key
    # to both.  Also it's handy to use this as a free-form intermediate format 
    # for parsing external formats like SPC.
    def init_from_dict(self, d):

        if "Label" in d:
            self.label = d["Label"]

        # timestamp
        self.timestamp = datetime.datetime.now()
        if "Timestamp" in d:
            try:
                self.timestamp = datetime.datetime.strptime(d["Timestamp"], '%Y-%m-%d %H:%M:%S.%f')
            except:
                self.timestamp = datetime.datetime.now()
        else:
            self.timestamp = datetime.datetime.now()

        # SpectrometerSettings
        self.settings = SpectrometerSettings(d=wasatch_utils.dict_get_norm(d, "SpectrometerSettings"))

        # ProcessedReading
        self.processed_reading = ProcessedReading(d=wasatch_utils.dict_get_norm(d, ["ProcessedReading", "Spectrum", "Spectra"]))

        # how/where to do this properly?
        if len(self.processed_reading.processed) < len(self.settings.wavelengths):
            self.processed_reading.processed_vignetted = self.processed_reading.processed

    ##
    # We presumably loaded a measurement from disk, reprocessed it, and are now 
    # replacing the contents of the Measurement object with the reprocessed 
    # spectra, preparatory to re-saving (with a new timestamp and measurement_id.
    def replace_processed_reading(self, pr):
        self.processed_reading = pr
        self.timestamp = datetime.datetime.now()
        self.renamable_files = set()
        self.generate_id()

    def add_renamable(self, pathname):
        self.renamable_files.add(pathname)

    def generate_id(self):
        # It is unlikely that the same serial number will ever generate multiple 
        # measurements at the same timestamp in microseconds.
        sn = self.settings.eeprom.serial_number

        # can happen on loading malformed CSV files
        if self.timestamp is None:
            self.timestamp = datetime.datetime.now()

        ts = self.timestamp.strftime("%Y%m%d-%H%M%S-%f")

        self.measurement_id = "%s-%s" % (ts, sn)

        self.basename = self.measurement_id # use this as the original base filename

        # the ID is too long for on-screen display, so shorten it
        if self.label is None:
            self.label = "%s %s" % (self.timestamp.strftime("%H:%M:%S"), self.settings.eeprom.serial_number)

            self.label = self.generate_label()

            # append optional suffix
            # log.debug("checking for label_suffix")
            if self.measurements is not None and \
                    self.measurements.factory is not None and \
                    self.measurements.factory.label_suffix is not None:
                self.label += " %s" % self.measurements.factory.label_suffix
                # log.debug("applying label_suffix (%s): %s", self.measurements.factory.label_suffix, self.label)

                # this complicates saving from multiple spectrometers 
                # during batch collection
                self.measurements.factory.label_suffix = None

    def generate_label(self):
        try:
            label = self.save_options.label_template()
        except:
            label = "{time}"
        log.debug(f"generate_label: starting with template {label}")

        while True:
            m = re.search(r"{([a-z0-9_]+)}", label, re.IGNORECASE)
            if m is None:
                return label

            code = m.group(1)
            value = None
            if code == "time":
                value = self.timestamp.strftime("%H:%M:%S")
            elif hasattr(self.settings.eeprom, code):
                value = getattr(self.settings.eeprom, code)
            elif hasattr(self.settings.state, code):
                value = getattr(self.settings.state, code)
            else:
                value = self.get_metadata(code)

            if isinstance(value, float):
                value = f"{value:.3f}"

            label = label.replace("{%s}" % code, str(value))
            log.debug(f"generate_label: {code} -> {value} (label now {label})")

    def generate_basename(self):
        if self.save_options is None:
            return self.measurement_id
        else:
            if self.renamed_manually and self.save_options.allow_rename_files():
                return util.normalize_filename(self.label)
            else:
                return self.save_options.wrap_name(self.measurement_id)

    def dump(self):
        log.debug("Measurement:")
        log.debug("  measurement_id:        %s", self.measurement_id)
        log.debug("  label:                 %s", self.label)
        log.debug("  basename:              %s", self.basename)
        log.debug("  timestamp:             %s", self.timestamp)
        log.debug("  settings:              %s", self.settings)
        log.debug("  source_pathname:       %s", self.source_pathname)
        log.debug("  renamable_files:       %s", self.renamable_files)

        pr = self.processed_reading
        if pr is not None:
            log.debug("  processed_reading:")
            log.debug("    processed_vignetted: %s", pr.processed_vignetted[:5] if pr.processed_vignetted is not None else None)
            log.debug("    processed:           %s", pr.processed[:5] if pr.processed is not None else None)
            log.debug("    raw:                 %s", pr.raw      [:5] if pr.raw       is not None else None)
            log.debug("    dark:                %s", pr.dark     [:5] if pr.dark      is not None else None)
            log.debug("    reference:           %s", pr.reference[:5] if pr.reference is not None else None)

    ##
    # Display on the graph, if not already shown.
    def display(self):
        if self.thumbnail_widget is not None: 
            self.thumbnail_widget.add_curve_to_graph()

    ## 
    # Release any resources associated with this Measurement.  Note that this 
    # will automatically delete the ThumbnailWidget from its parent layout (if
    # emplaced), and mark the object tree for garbage collection within PySide/Qt.
    def delete(self, from_disk=False, update_parent=False):
        log.debug("deleting Measurement %s (from_disk %s, update_parent %s)", 
            self.measurement_id, from_disk, update_parent)

        if from_disk:
            for pathname in self.renamable_files:
                try:
                    os.remove(pathname)
                    log.debug("removed %s", pathname)
                except:
                    pass
            self.renamable_files = set()
                
        if update_parent:
            # This deletion request came from within the Measurement (presumably
            # from the ThumbnailWidget's Trash or Erase icons), so re-invoke the
            # deletion request through our parent, so that parent resources are 
            # likewise deleted.  We do NOT need to pass the from_disk flag, as 
            # we've already executed that, and we haven't given Measurements the 
            # ability to pass that down anyway.
            #
            # MZ: this feels a bit kludgy?
            
            if self.measurements is not None:
                self.measurements.delete_measurement(measurement=self)
                return

        # Take extra care releasing Qt resources associated with the ThumbnailWidget
        if self.thumbnail_widget is not None:
            # remove the trace from the graph
            self.thumbnail_widget.remove_curve_from_graph()

            # delete from Qt
            layout = self.thumbnail_widget.layout()
            if layout is not None:
                layout.removeWidget(self.thumbnail_widget)

            # pyqtgraph objects don't need this, but this is NOT a pyqtgraph
            # object: it's a PySide object, which does need this.
            self.thumbnail_widget.deleteLater()

        self.spec               = None
        self.settings           = None
        self.thumbnail_widget   = None
        self.processed_reading  = None

    def update_label(self, label, manual=False):
        if self.renamed_manually and not manual:
            log.debug("declining to automatically relabel a manually named measurement")
            return

        old_label = self.label

        # drop old trace (technically all we need to do is rename the label)
        was_displayed = False
        if self.thumbnail_widget:
            self.thumbnail_widget.rename(label)
            was_displayed = self.thumbnail_widget.is_displayed
            self.thumbnail_widget.remove_curve_from_graph(label=old_label) # remove using the old value

        # if they removed the label, nothing more to do
        if label is None:
            self.label = label
            return

        self.label = label

        # rename the underlying file(s)
        if self.save_options.allow_rename_files():
            self.rename_files()

        # re-apply trace with new legend
        if was_displayed:
            self.thumbnail_widget.add_curve_to_graph()

        if manual:
            self.renamed_manually = True

        # re-save (update metadata on disk)
        self.save()

    ##
    # The measurement has been relabled (say, "cyclohexane").  So if 
    # pathnames contains "old.csv" and "old.xls", we want to rename them to 
    # "cyclohexane.csv" and "cyclohexane.xls".  However, if those files 
    # already exist, we don't want to overwrite them (maybe the user is
    # looking at a lot of cyclohexane).  So if cyclohexane.csv already
    # exists, just make cyclohexane-1.csv, etc.  Whatever number we pick,
    # apply it to all the pathnames (cyclohexane-1.xls, even if there wasn't
    # already a cyclohexane.xls).
    #
    # Also note that there are at least four ways this Measurement could have been 
    # instantiated:
    # 1. It could have been loaded from ONE individual CSV (not necessarily within 
    #    EnlightenSpectra/YYYY-MM-DD).  
    #    - Renaming possible, but possibly not a good idea? <-- supported
    #
    # 2. It could have been one of a SET of Measurements loaded from a big CSV
    #    (an appended row-order or an exported column-order CSV).  
    #    - Renaming considered NOT POSSIBLE.
    #
    # 3. It could have been generated from live data and saved to one or more 
    #    single-spectrum files with various extensions (csv, xls, json, png etc).
    #    - Renaming possible and apparently customer desirable <-- supported
    #
    # 4. It could have been generated from live data and APPENDED to an
    #    existing file (typically row-ordered CSV).
    #    - Renaming considered NOT POSSIBLE
    def rename_files(self):
        if not self.renamable_files:
            return log.error("Measurement %s has no renamable files", self.measurement_id)

        exts = {}
        for pathname in self.renamable_files:
            m = re.match(r"^(.*[/\\])?([^/\\]+)\.([^./\\]+)$", pathname)
            if m:
                basedir  = m.group(1)
                basename = m.group(2)
                ext      = m.group(3)
                if ext in exts:
                    return log.error("found multiple renamable_files with extension %s: %s", ext, self.renamable_files)
                exts[ext] = (basedir, basename)
            else:
                return log.error("renamable_file w/o extension: %s", pathname)

        # determine what suffix we're going to use, if any

        n = 0 # potential suffix 
        while True:
            conflict = False
            for ext in exts:
                (basedir, basename) = exts[ext]

                new_basename = util.normalize_filename(self.label)
                if n > 0:
                    new_basename += f"-{n}"
                new_pathname = os.path.join(basedir, f"{new_basename}.{ext}")

                if os.path.exists(new_pathname):
                    conflict = True
                    break

            if not conflict:
                break
            n += 1

        # apparently there's no conflict for any extension using suffix 'n'
        self.renamable_files = set()
        for ext in exts:
            (basedir, basename) = exts[ext]

            new_basename = util.normalize_filename(self.label)
            if n > 0:
                new_basename += f"-{n}"

            old_pathname = os.path.join(basedir, f"{basename}.{ext}")
            new_pathname = os.path.join(basedir, f"{new_basename}.{ext}")

            try:
                log.debug(f"renaming {old_pathname} -> {new_pathname}")
                os.rename(old_pathname, new_pathname)
                self.add_renamable(new_pathname)
            except:
                return log.error("Failed to rename %s -> %s", old_pathname, new_pathname, exc_info=1)

    ## @todo cloud etc
    def save(self):
        if self.save_options.save_csv():
            self.save_csv_file()

        if self.save_options.save_text():
            self.save_txt_file()

        if self.save_options.save_excel():
            self.save_excel_file()

        if self.save_options.save_json():
            self.save_json_file()

        if self.save_options.save_spc():
            self.save_spc_file()

    def save_csv_file(self):
        if self.save_options is not None and self.save_options.save_by_row():
            self.save_csv_file_by_row()
        else:
            self.save_csv_file_by_column()

    ##
    # This function is provided because legacy Dash and ENLIGHTEN saved row-
    # ordered CSV files with very specific column headers and sequence which we 
    # don't want to casually break.
    #
    # @todo Note that temperature fields come from the underlying Reading object,
    #       and in the case that we loaded previously-saved spectra from disk, 
    #       we're not currently re-instantiating Reading objects (only the 
    #       ProcessedReading, which is all that's needed for on-screen traces), 
    #       so currently those output a deliberately-suspicious -99.
    #
    # @todo replace if/elif with dict of lambdas
    def get_metadata(self, field):
        field = field.lower()

        # allow plugins to stomp metadata 
        if self.processed_reading.plugin_metadata is not None:
            pm = self.processed_reading.plugin_metadata
            for k, v in pm.items():
                if field == k.lower():
                    return v

        wavecal = self.settings.get_wavecal_coeffs()

        if field == "enlighten version":         return common.VERSION
        if field == "measurement id":            return self.measurement_id
        if field == "serial number":             return self.settings.eeprom.serial_number
        if field == "model":                     return self.settings.full_model()
        if field == "label":                     return self.label
        if field == "detector":                  return self.settings.eeprom.detector
        if field == "scan averaging":            return self.settings.state.scans_to_average
        if field == "boxcar":                    return self.settings.state.boxcar_half_width
        if field == "line number":               return self.save_options.line_number if self.save_options is not None else 0
        if field == "integration time":          return self.settings.state.integration_time_ms
        if field == "timestamp":                 return self.timestamp
        if field == "blank":                     return self.settings.eeprom.serial_number # for Multispec
        if field == "temperature":               return self.processed_reading.reading.detector_temperature_degC if self.processed_reading.reading is not None else -99
        if field == "technique":                 return self.technique
        if field == "baseline correction algo":  return self.baseline_correction_algo
        if field == "ccd c0":                    return wavecal[0]
        if field == "ccd c1":                    return wavecal[1]
        if field == "ccd c2":                    return wavecal[2]
        if field == "ccd c3":                    return wavecal[3]
        if field == "ccd c4":                    return 0 if len(wavecal) < 5 else wavecal[4]
        if field == "ccd offset":                return self.settings.eeprom.detector_offset # even
        if field == "ccd gain":                  return self.settings.state.gain_db if self.settings.is_sig() else self.settings.eeprom.detector_gain # even
        if field == "ccd offset odd":            return self.settings.eeprom.detector_offset_odd
        if field == "ccd gain odd":              return self.settings.eeprom.detector_gain_odd
        if field == "laser wavelength":          return self.settings.excitation()
        if field == "laser enable":              return self.settings.state.laser_enabled or self.settings.state.acquisition_laser_trigger_enable
        if field == "laser temperature":         return self.processed_reading.reading.laser_temperature_degC if self.processed_reading.reading is not None else -99
        if field == "pixel count":               return self.settings.pixels()
        if field == "declared match":            return str(self.declared_match) if self.declared_match is not None else None
        if field == "declared score":            return self.declared_match.score if self.declared_match is not None else 0
        if field == "roi pixel start":           return self.settings.eeprom.roi_horizontal_start
        if field == "roi pixel end":             return self.settings.eeprom.roi_horizontal_end
        if field == "vignetted":                 return self.processed_reading.is_cropped()
        if field == "interpolated":              return self.save_options.interp.enabled if self.save_options is not None else False
        if field == "raman intensity corrected": return self.processed_reading.raman_intensity_corrected
        if field == "deconvolved":               return self.processed_reading.deconvolved
        if field == "region":                    return self.settings.state.region
        if field == "slit width":                return self.settings.eeprom.slit_size_um
        if field == "wavenumber correction":     return self.settings.state.wavenumber_correction
        if field == "battery %":                 return self.processed_reading.reading.battery_percentage if self.processed_reading.reading is not None else 0
        if field == "fw version":                return self.settings.microcontroller_firmware_version
        if field == "fpga version":              return self.settings.fpga_firmware_version 
        if field == "laser power %":             return self.processed_reading.reading.laser_power_perc if self.processed_reading.reading is not None else 0
        if field == "device id":                 return str(self.settings.device_id)
<<<<<<< HEAD
        if field == "note":                      return self.note
=======
        if field == "prefix":                    return self.prefix
        if field == "suffix":                    return self.suffix
>>>>>>> 13bd68aa

        if field == "laser power mw":            
            if self.processed_reading.reading is not None and \
                self.processed_reading.reading.laser_power_mW is not None and \
                self.processed_reading.reading.laser_power_mW > 0:
                return self.processed_reading.reading.laser_power_mW 
            else:
                return ""

        log.error("Unknown CSV header field: %s", field)
        return ""

    def get_extra_header_fields(self):
        fields = copy.copy(Measurement.EXTRA_HEADER_FIELDS)

        # if self.spec is not None:
        #     if self.settings.eeprom.multi_wavecal is not None:
        #         fields.append("Position")
            
        return fields
        
    # ##########################################################################
    # Excel
    # ##########################################################################

    ## 
    # Save the spectra in xls format (currently, one worksheet per x-axis)
    #
    # As with save_csv_file_by_column(), currently disregarding SaveOptions
    # selections of what x-axis and ProcessedReading fields to include, because
    # there is little benefit to removing them from individual files. We can
    # always add this later if requested.
    # 
    # @note Only saving one column of data at this time. Make sure to
    # limit the total columns to 255 when saving multiple spectra.
    def save_excel_file(self):
        pr          = self.processed_reading
        wavelengths = self.settings.wavelengths
        wavenumbers = self.settings.wavenumbers
        pixels      = len(pr.raw)

        wbk = xlwt.Workbook()
        sheet_summary    = wbk.add_sheet('Summary')
        sheet_spectrum   = wbk.add_sheet('Spectrum')

        style_f2 = xlwt.XFStyle()
        style_f2.num_format_str = '0.00'

        style_f5 = xlwt.XFStyle()
        style_f5.num_format_str = '0.00000'

        style_datetime = xlwt.easyxf(num_format_str='D/M/YY h:mm:ss')

        ########################################################################
        # Populate spectra
        ########################################################################

        # header row
        sheet_spectrum.write(0, 0, "Pixel")
        sheet_spectrum.write(0, 1, "Wavelength")
        sheet_spectrum.write(0, 2, "Wavenumber")
        sheet_spectrum.write(0, 3, "Processed")
        sheet_spectrum.write(0, 4, "Raw")
        sheet_spectrum.write(0, 5, "Dark")
        sheet_spectrum.write(0, 6, "Reference")

        # when making relative measurements against a reference, we typically
        # need more digits of precision to avoid "stair-stepping"
        style = style_f2
        if pr.reference is not None:
            style = style_f5

        roi = None
        if self.settings is not None:
            roi = self.settings.eeprom.get_horizontal_roi()
        cropped = roi is not None and pr.is_cropped()

        # interpolation
        interp = self.save_options.interp if self.save_options is not None else None
        if interp is not None and interp.enabled:
            ipr = interp.interpolate_processed_reading(pr, wavelengths=wavelengths, wavenumbers=wavenumbers, settings=self.settings)
            if ipr is not None:
                wavelengths = ipr.wavelengths
                wavenumbers = ipr.wavenumbers
                pixels = ipr.pixels
                pr = ipr.processed_reading

        # spectra (float() calls because library gets confused by Numpy types)
        first_row = 1
        row_count = 0
        for pixel in range(pixels):
            if roi is not None and not roi.contains(pixel):
                continue

            row = first_row + row_count
            sheet_spectrum.write        (row, 0, pixel)
            sheet_spectrum.write        (row, 1, float(wavelengths  [pixel]), style_f2)
            if wavenumbers is not None:
                sheet_spectrum.write    (row, 2, float(wavenumbers  [pixel]), style_f2)
            sheet_spectrum.write        (row, 4, float(pr.raw       [pixel]), style)
            if pr.dark is not None:
                sheet_spectrum.write    (row, 5, float(pr.dark      [pixel]), style)
            if pr.reference is not None:
                sheet_spectrum.write    (row, 6, float(pr.reference [pixel]), style)

            if not cropped:
                sheet_spectrum.write    (row, 3, float(pr.processed [pixel]), style)
            elif interp.enabled:
                sheet_spectrum.write    (row, 3, float(pr.processed_vignetted[pixel]), style)
            elif roi.contains(pixel):
                sheet_spectrum.write    (row, 3, float(pr.processed_vignetted[pixel - roi.start]), style)

            row_count += 1

        ########################################################################
        # Populate Summary
        ########################################################################

        sheet_summary.col(1).width = 40 * 256 # MZ: unit?

        ## @see https://stackoverflow.com/a/26059224
        def write_pair(label, value, style=None):
            log.debug("write_pair: label %s, value %s, style %s, row %d", label, value, style, write_pair.row)
            sheet_summary.write(write_pair.row, 0, label)
            if style is None:
                sheet_summary.write(write_pair.row, 1, value)
            else:
                sheet_summary.write(write_pair.row, 1, value, style)
            write_pair.row += 1
        write_pair.row = 1

        write_pair("", "ENLIGHTEN Summary Report")

        fields = self.get_extra_header_fields()
        fields.extend(Measurement.CSV_HEADER_FIELDS)
        for field in fields:
            if field == "Timestamp":
                write_pair(field, self.timestamp.strftime("%Y-%m-%d %H:%M:%S.%f"), style=style_datetime)
            elif field not in Measurement.ROW_ONLY_FIELDS:
                value = self.get_metadata(field)
                write_pair(field, value)

        if self.processed_reading.plugin_metadata is not None:
            for k, v in self.processed_reading.plugin_metadata.items():
                if k not in fields:
                    write_pair(k, v)

        ########################################################################
        # Done
        ########################################################################

        today_dir = self.generate_today_dir()
        pathname = os.path.join(today_dir, "%s.xls" % self.generate_basename())
        try:
            wbk.save(pathname)
            log.info("saved %s", pathname)
            self.add_renamable(pathname)
        except Exception as exc:
            log.critical("Problem saving workbook: %s", pathname, exc_info=1)

    def generate_today_dir(self):
        return "." if self.save_options is None else self.save_options.generate_today_dir()

    # ##########################################################################
    # JSON
    # ##########################################################################

    ##
    # Express the current Measurement as a single JSON-compatible dict.  Use this 
    # for both save_json_file and External.Feature.
    def to_dict(self):
        pr          = self.processed_reading
        wavelengths = self.settings.wavelengths
        wavenumbers = self.settings.wavenumbers
        pixels      = len(pr.processed)
        
        m = {                   # m = Measurement
            "metadata": {},
            "spectrum": {},
        }
        md = m["metadata"]      # md = Metadata
        sp = m["spectrum"]      # sp = Spectrum (should have used spectra?)

        # output additional (name, value) metadata pairs at the top,
        # not included in row-ordered CSV
        for field in self.get_extra_header_fields():
            md[field] = self.get_metadata(field)

        # output (name, value) metadata pairs at the top,
        # using the same names and order as our row-ordered CSV
        for field in Measurement.CSV_HEADER_FIELDS:
            if field not in Measurement.ROW_ONLY_FIELDS:
                if field == "Timestamp":
                    md["Timestamp"] = self.timestamp.strftime("%Y-%m-%d %H:%M:%S.%f")
                else:
                    md[field] = self.get_metadata(field)

        if self.processed_reading.plugin_metadata is not None:
            for k, v in self.processed_reading.plugin_metadata.items():
                if k not in md:
                    md[k] = v

        # interpolation
        ipr = None
        interp = self.save_options.interp if self.save_options is not None else None
        if interp is not None and interp.enabled:
            ipr = interp.interpolate_processed_reading(pr, wavelengths=wavelengths, wavenumbers=wavenumbers, settings=self.settings)
            if ipr is not None:
                pixels = ipr.pixels
                pr = ipr.processed_reading

        # same capitalization as CSV per request
        if self.save_options.save_processed()   and pr.processed is not None: sp["Processed"] = util.clean_list(pr.get_processed())
        if self.save_options.save_raw()         and pr.raw       is not None: sp["Raw"]       = util.clean_list(pr.raw)
        if self.save_options.save_dark()        and pr.dark      is not None: sp["Dark"]      = util.clean_list(pr.dark)
        if self.save_options.save_reference()   and pr.reference is not None: sp["Reference"] = util.clean_list(pr.reference)

        m["spectrometerSettings"] = self.settings.to_dict()

        if ipr is not None:
            m["spectrometerSettings"]["wavelengths"] = ipr.wavelengths
            m["spectrometerSettings"]["wavenumbers"] = ipr.wavenumbers

        return m

    ##
    # Render the current Measurement to JSON.  Use this for both save_json_file
    # and External.Feature.
    def to_json(self):
        m = self.to_dict()
        s = json.dumps(m, sort_keys=True, indent=2)
        return util.clean_json(s)

    def save_spc_file(self, use_basename=False) -> None:
        today_dir = self.generate_today_dir()
        current_x = self.save_options.multispec.graph.current_x_axis # a round about way to get the x axis, but it works
        log_text = f"Exported from Wasatch Photonics ENLIGHTEN.\nDevice {self.spec.label}"
        if use_basename:
            pathname = "%s.spc" % self.basename
        else:
            pathname = os.path.join(today_dir, "%s.spc" % self.generate_basename())
        if current_x == common.Axes.WAVELENGTHS:
            spc_writer = SPCFileWriter.SPCFileWriter(SPCFileType.TXVALS,
                                      x_units = SPCXType.SPCXNMetr,
                                      y_units = SPCYType.SPCYCount,
                                      experiment_type = SPCTechType.SPCTechRmn,
                                      log_text = log_text,
                                      )
            spc_writer.write_spc_file(pathname, 
                                      self.processed_reading.processed, 
                                      numpy.asarray(self.spec.settings.wavelengths), 
                                      )
        elif current_x == common.Axes.WAVENUMBERS:
            spc_writer = SPCFileWriter.SPCFileWriter(SPCFileType.TXVALS,
                                      x_units = SPCXType.SPCXWaven,
                                      y_units = SPCYType.SPCYCount,
                                      experiment_type = SPCTechType.SPCTechRmn,
                                      log_text = log_text,
                                      )
            spc_writer.write_spc_file(pathname, 
                                      self.processed_reading.processed, 
                                      numpy.asarray(self.spec.settings.wavenumbers),
                                      )
        elif current_x == common.Axes.PIXELS:
            spc_writer = SPCFileWriter.SPCFileWriter(SPCFileType.DEFAULT,
                                      experiment_type = SPCTechType.SPCTechRmn,
                                      log_text = log_text,
                                      )
            spc_writer.write_spc_file(pathname, 
                                      self.processed_reading.processed,
                                      y_units = SPCYType.SPCYCount,
                                      )
        else :
            log.error(f"current x axis doesn't match vaild values. Aborting SPC save")
            return

    ##
    # Save the Measurement in a JSON file for simplified programmatic parsing.
    # in the next column and so on (similar layout as the Excel output).
    #
    # As with save_excel_file(), currently disregarding SaveOptions selections 
    # of what x-axis and ProcessedReading fields to include, because there is 
    # little benefit to removing them from individual files. We can always add 
    # this later if requested.
    def save_json_file(self, use_basename=False):
        today_dir = self.generate_today_dir()
        if use_basename:
            pathname = "%s.json" % self.basename
        else:
            pathname = os.path.join(today_dir, "%s.json" % self.generate_basename())

        s = self.to_json()
        with open(pathname, "w", encoding='utf-8') as f:
            f.write(s)

        log.info("saved JSON %s", pathname)
        self.add_renamable(pathname)
    
    # ##########################################################################
    # Column-ordered CSV
    # ##########################################################################

    ##
    # Save the Measurement in a CSV file with the x-axis in one column, spectra 
    # in the next column and so on (similar layout as the Excel output).
    #
    # Note that currently this is NOT writing UTF-8 / Unicode, although KIA-
    # generated labels are Unicode.  (Dieter doesn't seem to like Unicode CSV)
    def save_csv_file_by_column(self, use_basename=False, ext="csv", delim=",", include_header=True, include_metadata=True):
        pr          = self.processed_reading
        wavelengths = self.settings.wavelengths
        wavenumbers = self.settings.wavenumbers
        pixels      = len(pr.raw)
        
        today_dir = self.generate_today_dir()
        if use_basename:
            pathname = "%s.%s" % (self.basename, ext)
        else:
            pathname = os.path.join(today_dir, "%s.%s" % (self.generate_basename(), ext))

        # vignetting
        roi = None
        if self.settings is not None and self.measurements.get_roi_enabled():
            self.roi_active = True
            roi = self.settings.eeprom.get_horizontal_roi()
        cropped = roi is not None and pr.is_cropped()

        # interpolation
        interp = self.save_options.interp if self.save_options is not None else None
        if interp is not None and interp.enabled:
            ipr = interp.interpolate_processed_reading(pr, wavelengths=wavelengths, wavenumbers=wavenumbers, settings=self.settings)
            if ipr is not None:
                wavelengths = ipr.wavelengths
                wavenumbers = ipr.wavenumbers
                pixels = ipr.pixels
                pr = ipr.processed_reading

        with open(pathname, "w", newline="", encoding='utf-8') as f:

            out = csv.writer(f, delimiter=delim)

            if include_metadata:
                # output additional (name, value) metadata pairs at the top,
                # not included in row-ordered CSV
                outputted = set()
                for field in self.get_extra_header_fields():
                    value = self.get_metadata(field)
                    out.writerow([field, value])
                    outputted.add(field)

                # output (name, value) metadata pairs at the top,
                # using the same names and order as our row-ordered CSV
                for field in Measurement.CSV_HEADER_FIELDS:
                    if field not in Measurement.ROW_ONLY_FIELDS:
                        value = self.get_metadata(field)
                        out.writerow([field, value])
                        outputted.add(field)

                if self.processed_reading.plugin_metadata is not None:
                    for k, v in self.processed_reading.plugin_metadata.items():
                        if k not in outputted:
                            out.writerow([k, v])

                out.writerow([])

            headers = []
            if self.save_options is not None:
                if self.save_options.save_pixel()      : headers.append("Pixel")         
                if self.save_options.save_wavelength() : headers.append("Wavelength")    
                if self.save_options.save_wavenumber() : headers.append("Wavenumber")    
                if self.save_options.save_processed()  : headers.append("Processed")     
                if self.save_options.save_raw()        : headers.append("Raw")           
                if self.save_options.save_dark()       : headers.append("Dark")          
                if self.save_options.save_reference()  : headers.append("Reference")     
            else:
                headers.append("Wavenumber")
                headers.append("Processed")     

            if include_header:
                out.writerow(headers)

            def formatted(prec, array, pixel):
                if array is None:
                    return
                value = array[pixel]
                return '%.*f' % (prec, value)

            # store extra precision for relative measurements
            precision = 5 if pr.reference is not None else 2

            for pixel in range(pixels):

                # don't output cropped rows
                if roi is not None and not roi.contains(pixel):
                    continue

                values = []
                if self.save_options is not None:
                    if self.save_options.save_pixel()      : values.append(pixel)
                    if self.save_options.save_wavelength() : values.append(formatted(2,         wavelengths,  pixel))
                    if self.save_options.save_wavenumber() : values.append(formatted(2,         wavenumbers,  pixel))

                    if self.save_options.save_processed(): 
                        if not cropped:
                            values.append(formatted(precision, pr.processed, pixel)) 
                        elif interp.enabled:
                            values.append(formatted(precision, pr.processed_vignetted, pixel))
                        elif roi.contains(pixel):
                            values.append(formatted(precision, pr.processed_vignetted, pixel - roi.start))
                        else:
                            # this is a cropped pixel, so arguably it could be None (,,), @na, -1
                            # or various other things, but this will probably break the least downstream
                            values.append(0)

                    if self.save_options.save_raw()        : values.append(formatted(precision, pr.raw,       pixel))
                    if self.save_options.save_dark()       : values.append(formatted(precision, pr.dark,      pixel))
                    if self.save_options.save_reference()  : values.append(formatted(precision, pr.reference, pixel))
                else:
                    values.append(formatted(2, wavenumbers,  pixel))
                    values.append(formatted(precision, pr.processed, pixel)) 

                out.writerow(values)
        log.info("saved columnar %s", pathname)
        self.add_renamable(pathname)

    # ##########################################################################
    # TXT
    # ##########################################################################

    ##
    # This is essentially the same as column-ordered CSV, but with no metadata,
    # no header row and no commas. (per proj "Pioneer")
    def save_txt_file(self, use_basename=False):
        self.save_csv_file_by_column(use_basename, ext="txt", delim=" ", include_header=False, include_metadata=False)

    # ##########################################################################
    # Row-ordered CSV
    # ##########################################################################

    ## generate a legacy Dash file header with one or more serial numbers
    #
    # @note left static for Measurements.export_by_row
    @staticmethod
    def generate_dash_file_header(serial_numbers):
        header = [ "Dash Output v2.1", 
                   "ENLIGHTEN version: %s" % common.VERSION,
                   "Row", 
                   "Pixel Data" ]
        header.extend(serial_numbers)
        return header
    
    ##
    # Save a spectrum in CSV format with the whole spectrum on one line,
    # such that multiple acquisitions could be appended with one line
    # per spectrum.  
    #
    # This is was the ONLY supported save format in Dash and legacy ENLIGHTEN, 
    # and still makes great sense for batch collections (it's much easier to 
    # append lines than columns to an existing file).
    #
    # At the moment, this method is also being used to append new measurements
    # to existing files.
    #
    # Right now, we're using serial number in a new Measurement's measurement_id,
    # hence label, hence filename.  Having serial_number in a row-ordered CSV 
    # which aggregates multiple spectrometers is potentially confusing, but when
    # we save the first spectrum we don't know that's the intention.
    #
    # Note that currently this is NOT writing UTF-8 / Unicode, although KIA-
    # generated labels are Unicode.
    #
    # Note that Measurements saved while "appending" are NOT considered renamable
    # at the file level, while Measurements saved to individual files are.
    #
    # @todo support processed_vignetted
    def save_csv_file_by_row(self):
        sn = self.settings.eeprom.serial_number

        if self.save_options.append() and self.save_options.append_pathname is not None and os.path.exists(self.save_options.append_pathname):
            # continue appending to the current target
            pathname = self.save_options.append_pathname
            log.debug("save_csv_file_by_row: re-using append pathname %s", pathname)
            self.appending = True
        else:
            # anytime we save a CSV by-row, it becomes the implicit target for
            # subsequent appendage
            today_dir = self.generate_today_dir()
            pathname = os.path.join(today_dir, "%s.csv" % self.generate_basename())
            log.debug("save_csv_file_by_row: creating pathname %s", pathname)

            self.save_options.reset_appendage(pathname)

            if os.path.exists(pathname):
                os.remove(pathname)
            self.appending = False
            self.add_renamable(pathname)

        file_header = Measurement.generate_dash_file_header([sn])

        try:
            # are we appending or creating?
            if self.appending:
                # we're appending to an existing file
                verb = "appended"
                with open(pathname, "a", newline="") as f:
                    csv_writer = csv.writer(f)

                    # initialize the x-axis lines, if they haven't been done yet
                    # for this spectrometer
                    self.write_x_axis_lines(csv_writer)

                    # write the spectral lines
                    self.write_processed_reading_lines(csv_writer)

                # you can neither delete nor rename spectra which were appended
                # to an existing file
                self.thumbnail_widget.disable_edit()
                self.thumbnail_widget.disable_trash()
            else:
                # we're creating a new file
                verb = "saved"
                with open(pathname, "w", newline="") as f: 
                    csv_writer = csv.writer(f)

                    # write the full header anytime the target does not yet exist
                    csv_writer.writerow(file_header)
                    csv_writer.writerow(self.CSV_HEADER_FIELDS)

                    # initialize the x-axis lines
                    self.write_x_axis_lines(csv_writer)

                    # write the spectral lines
                    self.write_processed_reading_lines(csv_writer)
        except Exception as exc:
            log.critical("Exception writing row-ordered CSV file: %s", pathname, exc_info=1)
            return

        # append
        self.save_options.line_number += 1
        self.save_options.set_appended_serial(sn)

        log.info("Successfully %s row-ordered %s", verb, pathname)

    ##
    # For row-ordered CSVs, output any x-axis fields that have been selected.
    # Only do this if they have not yet been output for a given spectrometer.
    # 
    # To support multiple spectrometers, we're adding the spectrometer's serial
    # number (as well as the x-axis unit) to the Notes field.
    #
    # @note the Dash file format reprints wavecal coeffs and excitation in every 
    #       line, so technically the recipient could regenerate pixels, 
    #       wavelengths and wavenumbers for every spectrum anyway.  These are 
    #       just convenience rows.
    #
    def write_x_axis_lines(self, csv_writer):
        sn = self.settings.eeprom.serial_number

        if self.save_options.have_appended_serial(sn):
            return

        if self.save_options.save_pixel():
            self.write_row(csv_writer, "pixels")
        if self.save_options.save_wavelength():
            self.write_row(csv_writer, "wavelengths")
        if self.save_options.save_wavenumber():
            self.write_row(csv_writer, "wavenumbers")

    ##
    # For row-ordered CSVs, output any ProcessedReading fields which have been
    # selected.
    # 
    # In column-ordered files, it's not a big deal to always store dark / 
    # reference / raw, because they're easy to ignore if you're not using them.  
    # However, in row-ordered files, those extra lines can be really confusing, 
    # partly because of the "prefix columns" enforced by the file format 
    # (repeating wavecal coeffs etc), but also because when "appending" to 
    # existing files, it becomes very hard to tell which lines are spectrum-vs-
    # component.  So anyway, be careful not to print extra lines here that the 
    # user didn't request.
    #
    # Regardless, there's no "caching" these across Measurements, because 
    # technically the user could have (and often would) take a new dark and 
    # reference repeatedly during a session. (They're not 'reasonably persistent' 
    # as with the x-axis.)
    def write_processed_reading_lines(self, csv_writer):
        if self.save_options.save_processed():
            self.write_row(csv_writer, "Processed")
        if self.save_options.save_raw():
            self.write_row(csv_writer, "Raw")
        if self.save_options.save_dark():
            self.write_row(csv_writer, "Dark")
        if self.save_options.save_reference():
            self.write_row(csv_writer, "Reference")

    ##
    # @see Scooby-Doo
    def write_row(self, csv_writer, field):
        row = self.build_row(field)
        if row is not None:
            csv_writer.writerow(row)

    ##
    # Generate a single row of output for row-ordered CSV files.  The contents 
    # of the generated row depend on the 'field' parameter.  
    #
    # Metadata is only populated for x-axis fields and the FIRST ProcessedReading 
    # array.
    def build_row(self, field):
        field = field.lower()

        a = None
        pr = self.processed_reading
        prec = 5 if pr.reference is not None else 2
        prefix_metadata = False

        if field.lower() == "pixels":
            a = list(range(self.settings.pixels()))
            prec = 0
        elif field.lower() == "wavelengths":
            a = self.settings.wavelengths
            prec = 2
        elif field.lower() == "wavenumbers":
            if self.settings.wavenumbers is None:
                raise Exception("can't save wavenumbers without excitation")
            a = self.settings.wavenumbers
            prec = 2
        elif field.lower() == "processed":
            a = pr.processed
        elif field.lower() == "dark":
            a = pr.dark
        elif field.lower() == "reference":
            a = pr.reference
        elif field.lower() == "raw":
            a = pr.raw
        else:
            log.error("build_row: unknown field %s" % field)

        if a is None:
            return None
            
        row = []

        # don't repeat metadata for spectrum components
        prefix_metadata = field.lower() not in ["dark", "reference", "raw"]

        # populate the prepended metadata fields per Dash format
        for header in self.CSV_HEADER_FIELDS:
            if header == "Note" and field.lower() != "processed":
                row.append(field)
            elif prefix_metadata or header in [ "Line Number" ]:
                row.append(self.get_metadata(header))
            else:
                # skip these fields on spectrum components
                # (we don't actually track the integration time, laser status etc for
                # dark and referenced spectra, and for raw it's the same as processed)
                row.append('')

        # append the selected array
        row.extend(['%.*f' % (prec, value) for value in a])

        return row

    ## Called (by way of ThumbnailWidget -> KnowItAll.Feature -> Measurements) 
    # when KnowItAll has generated a KnowItAll.DeclaredMatch for this Measurement.
    def id_callback(self, declared_match):
        # store the match
        self.declared_match = declared_match
        
        # re-save files using current SaveOptions (will store new label, overwriting old files with old name)
        # (these will definitely be in TODAY directory, regardless of where they were loaded from)
        self.save()

        # close-out the pending button click on the thumbnail (basically just 
        # turns the button back from red to gray)
        if self.thumbnail_widget is not None:
            self.thumbnail_widget.id_complete_callback()

    ## Not currently used
    def has_component(self, component):
        pr = self.processed_reading
        if pr is None:
            return False

        component = component.lower()
        if component.startswith("raw"):
            a = pr.raw
        elif component.startswith("dark"):
            a = pr.dark
        elif component.startswith("reference"):
            a = pr.reference
        elif component.startswith("processed"):
            a = pr.processed
        else:
            return False
        
        return a is not None and len(a) > 0

    ## 
    # Passed a SpectrometerSettings object (containing wavelengths, wavenumbers
    # etc), return a copy of this Measurement's ProcessedReading which has been
    # interpolated to the passed x-axis.  
    #
    # Interpolate on wavelength if available, otherwise wavenumbers, otherwise 
    # just copy the uninterpolated pixel data.
    #
    # Who calls this?
    def interpolate(self, new_settings):
        log.debug("interpolating %s", self.measurement_id)
        if new_settings is None:
            return

        pr = self.processed_reading

        if self.settings.wavelengths is not None and len(self.settings.wavelengths) and \
            new_settings.wavelengths is not None and len( new_settings.wavelengths):
           old_x = self.settings.wavelengths
           new_x =  new_settings.wavelengths
        elif self.settings.wavenumbers is not None and len(self.settings.wavenumbers) and \
              new_settings.wavenumbers is not None and len( new_settings.wavenumbers):
           old_x = self.settings.wavenumbers
           new_x =  new_settings.wavenumbers
        else:
            log.error("no interpolation possible")
            return 

        log.debug("interpolating from (%.2f, %.2f) to (%.2f, %.2f)", 
            old_x[0], old_x[-1], new_x[0], new_x[-1]);
        
        if pr.raw is not None and len(pr.raw) > 0:
            pr.raw = numpy.interp(new_x, old_x, pr.raw)

        if pr.dark is not None and len(pr.dark) > 0:
            pr.dark = numpy.interp(new_x, old_x, pr.dark)

        if pr.reference is not None and len(pr.reference) > 0:
            pr.reference = numpy.interp(new_x, old_x, pr.reference)

        if pr.processed is not None and len(pr.processed) > 0:
            pr.processed = numpy.interp(new_x, old_x, pr.processed)
        
        log.debug("interpolation complete")<|MERGE_RESOLUTION|>--- conflicted
+++ resolved
@@ -234,12 +234,10 @@
                            'Device ID',
                            'FW Version',
                            'FPGA Version',
-<<<<<<< HEAD
-                           'NOTE']
-=======
+                           'NOTE',
                            'PREFIX',
                            'SUFFIX']
->>>>>>> 13bd68aa
+                           
     EXTRA_HEADER_FIELDS_SET = set(EXTRA_HEADER_FIELDS)
 
     def clear(self):
@@ -262,12 +260,9 @@
         self.timestamp                = None
         self.technique                = None
         self.roi_active               = False
-<<<<<<< HEAD
         self.note                     = ""
-=======
         self.prefix                   = ""
         self.suffix                   = ""
->>>>>>> 13bd68aa
 
     ##
     # There are three valid instantiation patterns:
@@ -295,12 +290,9 @@
         if spec:
             log.debug("instantiating from spectrometer %s", str(spec))
             self.spec = spec
-<<<<<<< HEAD
             self.note = self.save_options.note() if self.save_options is not None else ""
-=======
             self.prefix = self.save_options.prefix() if self.save_options is not None else ""
             self.suffix = self.save_options.suffix() if self.save_options is not None else ""
->>>>>>> 13bd68aa
 
             # Use deepcopy() to ensure that subsequent changes to integration 
             # time, laser power, excitation etc do not retroactively change the 
@@ -764,12 +756,9 @@
         if field == "fpga version":              return self.settings.fpga_firmware_version 
         if field == "laser power %":             return self.processed_reading.reading.laser_power_perc if self.processed_reading.reading is not None else 0
         if field == "device id":                 return str(self.settings.device_id)
-<<<<<<< HEAD
         if field == "note":                      return self.note
-=======
         if field == "prefix":                    return self.prefix
         if field == "suffix":                    return self.suffix
->>>>>>> 13bd68aa
 
         if field == "laser power mw":            
             if self.processed_reading.reading is not None and \
