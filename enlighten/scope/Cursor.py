import pyqtgraph
import logging
import numpy as np

from enlighten import util
from enlighten import common
from wasatch import utils as wasatch_utils
from enlighten.ScrollStealFilter import ScrollStealFilter

log = logging.getLogger(__name__)

<<<<<<< HEAD
class AxisConverter:
    """ Move to common.AxesHelper? """
=======
class Cursor(object):
    """
    Encapsulates the main "scope capture" cursor (vertical red line) on the
    scope graph.  Note that StatusBar will register as an observer.
    """
    def __init__(self,
            button_dn,
            button_up,
            cb_enable,
            ds_value,
            graph):

        self.button_dn       = button_dn
        self.button_up       = button_up
        self.cb_enable       = cb_enable
        self.ds_value        = ds_value
        self.graph           = graph

        self.multispec       = None
        self.current_percent = None
        self.center()

        self.observers = []

        # place a movable vertical line on the scope graph
        # Hint for #156: make this field into a list of InfiniteLines
        self.cursor = pyqtgraph.InfiniteLine(movable=True, pen=self.graph.gui.make_pen(widget="scope_cursor"))
        self.cursor.setVisible(False)
        self.graph.add_item(self.cursor)

        # bindings
        self.cursor              .sigPositionChanged     .connect(self.moved_callback)
        self.cb_enable           .stateChanged           .connect(self.enable_callback)
        self.ds_value            .valueChanged           .connect(self.cursor.setValue)
        self.ds_value                                    .installEventFilter(ScrollStealFilter(self.ds_value))
        self.button_up           .clicked                .connect(self.up_callback)
        self.button_dn           .clicked                .connect(self.dn_callback)
>>>>>>> 2c324cff

    def __init__(self, ctl):
        self.ctl = ctl

        self.px_to_wavelen = lambda x, spec: wasatch_utils.pixel_to_wavelength(x, spec.settings.eeprom.wavelength_coeffs)
        self.wavelen_to_wavenum = lambda x, spec: wasatch_utils.wavelength_to_wavenumber(x, spec.settings.eeprom.excitation_nm_float)
        self.wavenum_to_wavelen = lambda x, spec: wasatch_utils.wavenumber_to_wavelength(spec.settings.eeprom.excitation_nm_float, x)

        # MZ: haven't thought through what this means:
        # "noticed you could walk the cursor for px_to_wavenum, think it's an off by 1 error due to the 2 searchsorted"
        self.px_to_wavenum = lambda x, spec: wasatch_utils.wavelength_to_wavenumber(self.px_to_wavelen(x-1, spec), spec.settings.eeprom.excitation_nm_float)

        self.conversions = {
            (common.Axes.PIXELS,      common.Axes.WAVELENGTHS): self.px_to_wavelen,
            (common.Axes.PIXELS,      common.Axes.WAVENUMBERS): self.px_to_wavenum,
            (common.Axes.WAVELENGTHS, common.Axes.PIXELS):      self.wavelen_to_pixels,
            (common.Axes.WAVELENGTHS, common.Axes.WAVENUMBERS): self.wavelen_to_wavenum,
            (common.Axes.WAVENUMBERS, common.Axes.PIXELS):      self.wavenum_to_pixels,
            (common.Axes.WAVENUMBERS, common.Axes.WAVELENGTHS): self.wavenum_to_wavelen,
        }

    def convert(self, spec, old_axis, new_axis, x):
        conversion_func = self.conversions.get((old_axis, new_axis), None)
        if conversion_func is None:
            log.debug(f"conversion func is none so not updating x")
            return

        new_x = conversion_func(x, spec)
        return new_x

    def wavenum_to_pixels(self, x, spec):
        log.debug(f"wn2px: called for value {x}")
        specs = self.ctl.multispec.get_spectrometers()
        for spec in specs:
            wavenums = spec.settings.wavenumbers
            log.debug(f"wn2px: checking spec with wavenums {wavenums[0]} and {wavenums[-1]}")
            if x > wavenums[0] and x <= wavenums[-1]:
                x = np.searchsorted(wavenums, x)
                log.debug(f"wn2px: new x value is {x}")
                return x

    def wavelen_to_pixels(self, x, spec):
        log.debug(f"wl2px: called for value {x}")
        specs = self.ctl.multispec.get_spectrometers()
        for spec in specs:
            wavelengths = spec.settings.wavelengths
            log.debug(f"wl2px: checking spec with wavelengths {wavelengths[0]} and {wavelengths[-1]}")
            if x > wavelengths[0] and x <= wavelengths[-1]:
                x = np.searchsorted(wavelengths, x)
                log.debug(f"wl2px: new x value is {x}")
                return x

class Cursor:
    """
    Encapsulates the main Graph x-axis cursor (vertical red line).
    Note that StatusBar will register as an observer.
    """
    def __init__(self, ctl):
        self.ctl = ctl

        sfu = self.ctl.form.ui
        self.cb_enable = sfu.checkBox_cursor_scope_enabled
        self.ds_value  = sfu.doubleSpinBox_cursor_scope

        self.current_percent = None
        self.center()

        self.observers = []

        self.converter = AxisConverter(ctl)

        # place a movable vertical line on the scope graph
        self.cursor = pyqtgraph.InfiniteLine(movable=True, pen=self.ctl.gui.make_pen(widget="scope_cursor"))
        self.cursor.setVisible(False)
        self.ctl.graph.add_item(self.cursor)

        # bindings
        self.cursor              .sigPositionChanged     .connect(self.moved_callback)
        self.cb_enable           .stateChanged           .connect(self.enable_callback)
        self.ds_value            .valueChanged           .connect(self.cursor.setValue)
        self.ds_value                                    .installEventFilter(ScrollStealFilter(self.ds_value))
        sfu.pushButton_cursor_up .clicked                .connect(self.up_callback)
        sfu.pushButton_cursor_dn .clicked                .connect(self.dn_callback)

        self.cb_enable.setChecked(False)

        # add Cursor to Graph
        self.ctl.graph.cursor = self
        self.ctl.graph.register_observer("change_axis", self.change_axis_callback)

    def register_observer(self, callback):
        self.observers.append(callback)

    def deregister_observer(self, callback):
        self.observers.pop(callback, None)

    def set_enabled(self, flag):
        self.cb_enable.setChecked(flag)

    def is_enabled(self):
        return self.cb_enable.isChecked()

    def set_range(self, array=None):
        if array is not None:
            self.ds_value.setMinimum(array[0])
            self.ds_value.setMaximum(array[-1])

    def recenter(self):
        if self.current_percent is None:
            self.center()
        else:
            self.move_perc(self.current_percent)

    def up_callback(self):
        util.incr_spinbox(self.ds_value)
        self.update()

    def dn_callback(self):
        util.decr_spinbox(self.ds_value)
        self.update()

    def change_axis_callback(self, old_axis, new_axis):
        """ The user changed the current x-axis on the Graph """

        self.convert_location(old_axis, new_axis)

        x_axis = self.ctl.generate_x_axis()

        suffix = " %s" % common.AxesHelper.get_suffix(new_axis) # note space
        log.debug(f"setting suffix to {suffix} (enum {new_axis})")
        self.ds_value.setSuffix(suffix)

        if x_axis is not None:
            self.set_range(array=x_axis)

    def convert_location(self, old_axis, new_axis):
        log.debug(f"convert location from {old_axis} to {new_axis}")
        spec = self.ctl.multispec.current_spectrometer()
        if spec is None:
            log.debug(f"spec is none so not updating x")
            return

        new_x = self.converter.convert(
            spec     = spec, 
            old_axis = old_axis, 
            new_axis = new_axis, 
            x        = self.cursor.getXPos())
        if new_x is None:
            return

        self.cursor.setValue(new_x)
        self.update()
    
    def update(self):
        if not self.cb_enable.isChecked():
            return

        if self.ctl.multispec is None:
            return

        spec = self.ctl.multispec.current_spectrometer()
        if spec is None:
            return

        try:
            # Get precise cursor value as drawn on screen using chart x-axis
            x = self.cursor.getXPos()

            # MZ: Note that we're taking x-axis and spectrum FROM THE GRAPH, not
            #     from "state" or "history" or anything.  That's probably the right
            #     thing to do for a graph cursor.
            curve = spec.curve
            x_axis   = curve.getData()[ 0]
            spectrum = curve.getData()[-1] 
            log.debug(f"in update x axis from graph is len {len(x_axis)}")

            # Find the CLOSEST index on the x-axis to the cursor's x-index
            # https://stackoverflow.com/questions/2566412/find-nearest-value-in-numpy-array
            #
            # MZ: seems it would be worth offering interpolation here?
            x = np.abs(x_axis - x).argmin() 
            y = spectrum[x]

            # display the corresponding spectral value
            for callback in self.observers:
                callback(x, y)
        except:
            log.error("Error updating cursor", exc_info=1)

    def enable_callback(self):
        sfu = self.ctl.form.ui
        enabled = self.cb_enable.isChecked()
        log.debug("enable_callback: enabled = %s", enabled)

        self.ds_value       .setEnabled(enabled)
        sfu.pushButton_cursor_up.setEnabled(enabled)
        sfu.pushButton_cursor_dn.setEnabled(enabled)
        self.cursor         .setVisible(enabled)

        if enabled and self.is_outside_range():
            self.center()

    def moved_callback(self, pos):
        x_axis = self.ctl.generate_x_axis() # assume selected spectrometer
        log.debug(f"cursor moved callback x_axis len is {len(x_axis)}")
        if x_axis is None:
            log.error("moved_callback: no x_axis?!")
            self.ds_value.setEnabled(False)
            return

        if x_axis[-1] - x_axis[0] == 0:
            log.error("moved_callback: invalid x_axis: %s", x_axis)
            self.ds_value.setEnabled(False)
            return

        self.ds_value.setEnabled(True)

        x = self.cursor.getXPos()
        self.current_percent = float(x - x_axis[0]) / float(x_axis[-1] - x_axis[0])
        log.debug("moved_callback: x = %.2f (%.2f%%)", x, 100.0 * self.current_percent)

        # a screwy wavecal can cause infinite recursion here
        self.ds_value.blockSignals(True)
        self.ds_value.setValue(x)
        self.ds_value.blockSignals(False)

        self.update()

    def move_perc(self, perc):
        x_axis = self.ctl.generate_x_axis() # assume selected
        if x_axis is None:
            return

        x_range = float(x_axis[-1] - x_axis[0])
        x_value = x_axis[0] + x_range * perc
        self.cursor.setValue(x_value)
        log.debug("move_perc: x = %.2f (%.2f%%)", x_value, perc)

    def is_outside_range(self):
        x_axis = self.ctl.generate_x_axis() # assume selected
        if x_axis is None:
            return

        value = self.cursor.getXPos()
        return value < x_axis[0] or value > x_axis[-1]

    def center(self):
        x_axis = self.ctl.generate_x_axis() # assume selected
        if x_axis is None:
            return

        self.set_range(array=x_axis)

        midpoint = x_axis[0] + (x_axis[-1] - x_axis[0]) / 2
        self.cursor.setValue(midpoint)
        log.debug("centering: midpoint of (%.2f, %.2f) is %.2f", x_axis[0], x_axis[-1], midpoint)
<|MERGE_RESOLUTION|>--- conflicted
+++ resolved
@@ -9,48 +9,8 @@
 
 log = logging.getLogger(__name__)
 
-<<<<<<< HEAD
 class AxisConverter:
     """ Move to common.AxesHelper? """
-=======
-class Cursor(object):
-    """
-    Encapsulates the main "scope capture" cursor (vertical red line) on the
-    scope graph.  Note that StatusBar will register as an observer.
-    """
-    def __init__(self,
-            button_dn,
-            button_up,
-            cb_enable,
-            ds_value,
-            graph):
-
-        self.button_dn       = button_dn
-        self.button_up       = button_up
-        self.cb_enable       = cb_enable
-        self.ds_value        = ds_value
-        self.graph           = graph
-
-        self.multispec       = None
-        self.current_percent = None
-        self.center()
-
-        self.observers = []
-
-        # place a movable vertical line on the scope graph
-        # Hint for #156: make this field into a list of InfiniteLines
-        self.cursor = pyqtgraph.InfiniteLine(movable=True, pen=self.graph.gui.make_pen(widget="scope_cursor"))
-        self.cursor.setVisible(False)
-        self.graph.add_item(self.cursor)
-
-        # bindings
-        self.cursor              .sigPositionChanged     .connect(self.moved_callback)
-        self.cb_enable           .stateChanged           .connect(self.enable_callback)
-        self.ds_value            .valueChanged           .connect(self.cursor.setValue)
-        self.ds_value                                    .installEventFilter(ScrollStealFilter(self.ds_value))
-        self.button_up           .clicked                .connect(self.up_callback)
-        self.button_dn           .clicked                .connect(self.dn_callback)
->>>>>>> 2c324cff
 
     def __init__(self, ctl):
         self.ctl = ctl
@@ -123,7 +83,8 @@
         self.converter = AxisConverter(ctl)
 
         # place a movable vertical line on the scope graph
-        self.cursor = pyqtgraph.InfiniteLine(movable=True, pen=self.ctl.gui.make_pen(widget="scope_cursor"))
+        # Hint for #156: make this field into a list of InfiniteLines
+        self.cursor = pyqtgraph.InfiniteLine(movable=True, pen=self.graph.gui.make_pen(widget="scope_cursor"))
         self.cursor.setVisible(False)
         self.ctl.graph.add_item(self.cursor)
 
