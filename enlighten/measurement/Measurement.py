import datetime
import logging
import numpy as np
import jcamp
import xlwt
import json
import copy
import csv
import re
import os

from wasatch.ProcessedReading import ProcessedReading

from enlighten import common
from enlighten import util
from SPyC_Writer import SPCFileWriter
from SPyC_Writer.SPCEnums import SPCFileType, SPCXType, SPCYType, SPCTechType

from wasatch.SpectrometerSettings import SpectrometerSettings
from wasatch import utils as wasatch_utils

log = logging.getLogger(__name__)

##
# Encapsulates a single saved measurement from one spectrometer, comprising
# a ProcessedReading (optionally containing the original Reading object that
# generated it), metadata (Settings), as well as a ThumbnailWidget for display
# on the capture bar.  Note that other than the ProcessedReading,
# SpectrometerApplicationState is NOT retained in the Measurement.
#
# A Measurement object is created when:
#
# - the user clicks the "Acquire" button on the GUI
# - a BatchCollection triggers one or more Acquire events
# - the user loads a spectrum from disk
#
# If a Measurement is loaded from disk, it will not contain the original Reading
# object.  Also, the metadata may be limited.
#
# If a Measurement is generated live, it will also have a reference to the
# spectrometer which generated it.
#
# Regardless of whether the Measurement was generated from a live capture
# (Acquire) or loaded from disk, a ThumbnailWidget will be generated (not
# necessarily instantly) for visualization.
#
# As some Measurements may be displayed in different x-axis coordinates, we need
# to store the "current / selected / displayed" x-axis for the Measurement. I'm
# tentatively thinking to do that in the ThumbnailWidget, as it's kind of an
# attribute of the trace, but we'll see.
#
# I am not sure whether we really need separate Thumbnail and ThumbnailWidget
# classes, other than that they are literally very different things (the one
# is a pyqtgraph export, the other is a QWidget), even though one is typically
# displayed within the other.
#
# Given that there are multiple ways to create a Measurement, with somewhat
# different attributes and controlled background timing, a MeasurementFactory
# is provided to separately encapsulate the process of construction.
#
# Each Measurement has a .measurement_id, which is permanent.  The id is used
# as the default label attribute (both for file basenames and for on-screen
# display), but the label may be subsequently changed by the user.
#
# @par Pathnames and Persistence
#
# There is no simple .pathname attribute for the Measurement, as one Measurement
# may have been saved to any or all of several different file types.
#
# AT PRESENT, it is assumed that the creation of a Measurement will include
# saving the Measurement to one or more output files at creation, but this is not
# a long-term requirement (we may decide to support "session traces" which are
# never actually persisted to disk; Spectrasuite and OceanView have these).
#
# There is a .pathnames set which aggregates all the pathnames which are known
# related to this Measurement, though it is not guaranteed complete in the case
# of loaded files from other sessions.  (Ideally all such files would contain
# the original measurement_id somewhere within them, though not necessarily in
# the pathname.)
#
# If a Measurement has been deserialized from disk, it will have a
# .source_pathname attribute to indicate the source file from which it was
# instantiated.
#
# Note that the application caps how many Measurements are visible in the
# Thumbnail bar at any given time, and currently ENLIGHTEN's file-management
# operations (rename, delete etc) only function on visible Thumbnails, so if
# you're streaming vast BatchCollections to disk such that they get rotated out
# of our buffer, you'll have to rename / delete them through other means.
#
# @par Renaming Measurements
#
# Renaming Measurements is a potentially thorny issue.  Early versions of
# ENLIGHTEN renamed the output file(s) when you changed the label of on-screen
# thumbnail, and customers wish to retain that ability (ticket from 2019-07-19).
#
# However, there is all kinds of ugliness down this hole:
#
# - What if you were appending measurements to one big CSV?
# - What if you loaded the measurement for comparison from archival spectra?
# - What if you loeaded the measurement from a big export file?
#
# My current decision is that we will retain the historical ability to rename
# any file(s) saved from the given Measurement IFF the files were CREATED
# by the CURRENT ENLIGHTEN session; OR if the spectrum was loaded from a
# single file (not an export or appended collection).
#
# This distinction is made when Measurements are loaded or saved, and
# tracked via a renameable_files list.  It's not as simple as checking
# whether the spectrum was created or loaded, because it matters what
# type of file it was loaded from, or which type of file it was saved to.
#
# A consequence of this design is that if you initially have CSV and XLS
# files saved, you can rename the thumbnail to "apple" and both CSV and XLS
# files will be renamed to apple.csv and apple.xls.  However, if you then
# clear your thumbnails (or quit / relaunch ENLIGHTEN) and load apple.csv
# from disk, if you then rename the file to banana.csv, it will NOT likewise
# rename apple.xls to banana.xls.
#
# Also, relabeling the Measurement on-screen, and even renaming the underlying
# file artifacts DOES NOT re-write or update the file contents.  The "label"
# field in the file metadata is not updated.  It would not be particularly hard
# to re-save the file, but this seems like it would have many risks if a newer
# version of ENLIGHTEN changed the file format, or if there had been extra data
# in the file (ignored during a load operation, or added by the user post-save)
# which would then be destroyed.
#
# @par Thumbnails and resources
#
# Originally, ENLIGHTEN had no "Measurements", only "Thumbnails" -- the
# spectra was literally stored (only) as the y-values of the thumbnail
# graph, with no x-axis, no metadata etc.  So it was an improvement to
# move forward to "Measurements with Thumbnails".  But there is a resource
# issue with EVERY Measurement having a ThumbnailWidget...what if we run
# a weekend collection taking 250,000 samples?
#
# A better architecture might be just "Measurements" (the data), plus
# a ThumbnailBar able to dynamically generate and display ThumbnailWidgets
# on scroll events (similar to a Swift TableView, where cells are populated
# as they scroll into view, and are released when offscreen).
#
# And possibly move away from the heavy "Widget" (with a couple Frames,
# Buttons, the pyqtgraph etc) to a simpler table or tree view which would
# probably use less memory.
#
# For now, I'm compromising by treating the on-screen thumbnails as a ringbuffer,
# and kicking-off old Measurements (from memory, not disk) when we exceed a
# limit.
#
# Note that the MeasurementFactory automatically saves new Measurements to disk
# (per SaveOptions) as they are created from Spectrometers, BEFORE they are
# handed to Measurements for addition to the Thumbnail bar.  The process of
# creating a Measurement (from Spectrometer) and saving it to disk is atomic,
# so there is no need to worry that automatic deletion of Measurements for
# resource management will cause data to be lost.
#
# @par Exploits
#
# It is ASSUMED that the user used the same Settings (integration time, boxcar
# smoothing, scan averaging etc) when taking the 'raw', 'dark' and 'reference'
# component spectra in generation of the 'processed' component.  Only a single
# Settings object is retained for the entire ProcessedReading, which is copied
# when the Measurement is created.
#
# That is, if the user does something like this, the wrong integration time would
# be stored with the Measurement:
#
# 1. set integration time 100ms
# 2. pause scope
# 3. set integration time 200ms
# 4. click "Acquire" to save the current on-screen (paused) measurement
#
# There are various ways we could address this weakness (e.g., snap a Deep Copy
# of Settings on pause()), but it's not a priority at this time.
#
# @todo more robust / defined behavior with duplicate labels across Measurements
#       (currently has some graphing glitches when adding / removing traces)
class Measurement:

    ##
    # These appear in legacy saved spectra files as-written (Dash format), so
    # don't casually screw with them (could break customer applications).
    #
    # Note that all are scalars (no lists).
    CSV_HEADER_FIELDS = ['Line Number',
                         'Integration Time',
                         'Timestamp',
                         'Blank',
                         'Note',
                         'Temperature',
                         'CCD C0',
                         'CCD C1',
                         'CCD C2',
                         'CCD C3',
                         'CCD Offset',
                         'CCD Gain',
                         'CCD Offset Odd',
                         'CCD Gain Odd',
                         'Laser Wavelength',
                         'Laser Enable',
                         'Laser Power %',
                         'Laser Temperature',
                         'Pixel Count']
    CSV_HEADER_FIELDS_SET = set(CSV_HEADER_FIELDS)

    ## These CSV_HEADER_FIELDS only need to be used for row-ordered files
    ROW_ONLY_FIELDS = ['Blank', 'Line Number']

    ## These fields weren't in the original Dash file format, so only use for
    # the new "column-ordered" formats (including 'export')
    EXTRA_HEADER_FIELDS = ['ENLIGHTEN Version',
                           'Measurement ID',
                           'Serial Number',
                           'Model',
                           'Detector',
                           'Label',
                           'Declared Match',
                           'Declared Score',
                           'Scan Averaging',
                           'Boxcar',
                           'Technique',
                           'Baseline Correction Algo',
                           'ROI Pixel Start',
                           'ROI Pixel End',
                           'CCD C4',
                           'Slit Width',
                           'Cropped',
                           'Interpolated',
                           'Wavenumber Correction',
                           'Raman Intensity Corrected',
                           'Deconvolved',
                           'Region',
                           'High Gain Mode',
                           'Laser Power mW',
                           'Battery %',
                           'Device ID',
                           'FW Version',
                           'FPGA Version',
                           'Prefix',
                           'Suffix',
                           'Plugin Name']

    EXTRA_HEADER_FIELDS_SET = set(EXTRA_HEADER_FIELDS)

    def clear(self):
        self.appending                = False
        self.baseline_correction_algo = None
        self.basename                 = None
        self.declared_match           = None
        self.declared_score           = 0
        self.label                    = None
        self.measurement_id           = None
        self.processed_reading        = None
        self.renamable_files          = set()
        self.renamed_manually         = False
        self.settings                 = None
        self.source_pathname          = None
        self.spec                     = None
        self.thumbnail_widget         = None
        self.timestamp                = None
        self.technique                = None
        self.roi_active               = False
        self.note                     = ""
        self.prefix                   = ""
        self.suffix                   = ""
        self.plugin_name              = ""

        # cache of metadata only generated / rendered at save
        self.metadata                 = {}

    ##
    # There are three valid instantiation patterns:
    #
    # - with spec (take latest from that Spectrometer)
    # - with source_pathname (deserializing from disk)
<<<<<<< HEAD
    def __init__(self, ctl,
=======
    # - with data (for instance, from processed plugin spectra)
    def __init__(self,
>>>>>>> aa7ae202
            processed_reading   = None,
            settings            = None,
            source_pathname     = None,
            timestamp           = None,
            spec                = None,
            measurement         = None,
            d                   = None):

        self.ctl = ctl

        self.clear()
        self.roi_active         = False

        if spec:
            log.debug("instantiating from spectrometer %s", str(spec))
            self.spec = spec

            # Use deepcopy() to ensure that subsequent changes to integration
            # time, laser power, excitation etc do not retroactively change the
            # historical state of the shared Spectrometer objects.  This also
            # ensures that "live" Measurements always have a copy of the Settings
            # of the spectrometer from which they were collected (including
            # EEPROM etc).  It also helps with the case when a spectrometer
            # was disconnected (and optionally reconnected) after the Measurement
            # was saved, but before it was exported.
            self.settings = copy.deepcopy(spec.settings)

            # Copy things we want from SpectrometerApplicationState.
            #
            # Original thought was to deepcopy SpectrometerApplicationState, but
            # the waterfall instances could get large.  And has duplicates of
            # reference and dark, plus SIX RollingDataSet histories of detector
            # and laser temperature.  For now, assuming we DON'T, and just taking
            # the ProcessedReading. (Taking a deepcopy, because with plug-ins who
            # knows...)
            self.processed_reading  = copy.deepcopy(spec.app_state.processed_reading)
            self.technique          = spec.app_state.technique_name
            self.timestamp          = datetime.datetime.now()
            self.baseline_correction_algo = spec.app_state.baseline_correction_algo

            # do these AFTER we have a processed_reading
            self.note   = self.expand_template(self.ctl.save_options.note())
            self.prefix = self.expand_template(self.ctl.save_options.prefix())
            self.suffix = self.expand_template(self.ctl.save_options.suffix())

        elif source_pathname:
            log.debug("instantiating from source pathname %s", source_pathname)
            self.processed_reading  = processed_reading
            self.source_pathname    = source_pathname
            self.timestamp          = timestamp
            self.settings           = settings

        elif measurement:
            log.debug("instantiating from existing measurement %s", measurement.measurement_id)
            self.settings          = copy.deepcopy(measurement.settings)
            self.processed_reading = copy.deepcopy(measurement.processed_reading)
            self.ctl.measurements      = measurement.measurements
            self.ctl.save_options      = measurement.save_options
            self.timestamp         = datetime.datetime.now()

        elif d:
            log.debug("instantiating from dict")
            self.init_from_dict(d)

        else:
            raise Exception("Measurement requires exactly one of (spec, source_pathname, measurement, dict)")

        self.generate_id()
        self.generate_label()

    ##
    # Called by PluginWidget
    def clone(self):
        # start with shallow copy
        m = copy.copy(self)

        # clean for exporting
        m.measurements = None
        m.save_options = None
        m.thumbnail_widget = None
        m.settings = copy.deepcopy(self.settings)
        m.processed_reading = copy.deepcopy(self.processed_reading)

        return m

    ##
    # This is experimental.  Eventually we want to be able to load Measurements
    # saved as JSON.  We should also be able to receive externally-generated
    # Measurements sent via JSON via the External API.  This is reasonably key
    # to both.  Also it's handy to use this as a free-form intermediate format
    # for parsing external formats like SPC.
    def init_from_dict(self, d):

        if "Label" in d:
            self.label = d["Label"]

        # timestamp
        self.timestamp = datetime.datetime.now()
        if "Timestamp" in d:
            try:
                self.timestamp = datetime.datetime.strptime(d["Timestamp"], '%Y-%m-%d %H:%M:%S.%f')
            except:
                self.timestamp = datetime.datetime.now()
        else:
            self.timestamp = datetime.datetime.now()

        # SpectrometerSettings
        self.settings = SpectrometerSettings(d=wasatch_utils.dict_get_norm(d, "SpectrometerSettings"))

        # ProcessedReading
        self.processed_reading = ProcessedReading(d=wasatch_utils.dict_get_norm(d, ["ProcessedReading", "Spectrum", "Spectra"]))

        # how/where to do this properly?
        if len(self.processed_reading.processed) < len(self.settings.wavelengths):
            self.processed_reading.processed_cropped = self.processed_reading.processed

    ##
    # We presumably loaded a measurement from disk, reprocessed it, and are now
    # replacing the contents of the Measurement object with the reprocessed
    # spectra, preparatory to re-saving (with a new timestamp and measurement_id).
    def replace_processed_reading(self, pr):
        self.processed_reading = pr
        self.timestamp = datetime.datetime.now()
        self.renamable_files = set()
        self.generate_id()
        self.generate_label()

    def add_renamable(self, pathname):
        self.renamable_files.add(pathname)

    def set_plugin_name(self, text: str) -> None:
        self.plugin_name = text

    def generate_id(self):
        # It is unlikely that the same serial number will ever generate multiple
        # measurements at the same timestamp in microseconds.
        sn = self.settings.eeprom.serial_number

        # can happen on loading malformed CSV files
        if self.timestamp is None:
            self.timestamp = datetime.datetime.now()

        ts = self.timestamp.strftime("%Y%m%d-%H%M%S-%f")
        self.measurement_id = f"{ts}-{sn}"

        # note that this is the wrapped filename exclusive of extension 
        # ({prefix}-{filename_template}-{suffix})
        self.basename = self.generate_basename() 

    def generate_label(self):
        if self.label is not None:
            log.debug(f"generate_label: retaining existing label {self.label}")
            return

        if self.ctl.save_options.filename_as_label():
            # note this will be wrapped with prefix and suffix
            self.label = self.basename 
        else:
            self.label = self.expand_template(self.ctl.save_options.label_template())
            if self.ctl.save_options.multipart_suffix:
                self.label += f" {self.ctl.save_options.multipart_suffix}"

    def expand_template(self, template):
        """
        Some GUI text fields allow the user to enter strings containining "macro 
        templates" which are dynamically expanded and evaluated at runtime.

        Macros look like "{field_name}", where field_name can be any object 
        attribute in wasatch.EEPROM, wasatch.SpectrometerState, or Measurement
        metadata (any field supported by Measurement.get_metadata). As a 
        convenience some hardcoded macros are also supported, such as {time}.

        @todo We can't easily expand the set of objects whose attributes can
              be used (like BatchCollection) without running into potential
              namespace collisions (different objects can have identically-
              named attributes, leading to ambiguity).  Templates should
              move toward a prefixed notation like "m.measurement_id",
              "b.current_batch_count" etc.  This could then be implemented
              within a call to string.format(), giving users access to
              full precision controls etc.

              Also I'd pull this out into a TemplateFeature.
        """
        log.debug(f"expand_template: starting with template {template}")
        while True:
            # macros look like {integration_time_ms} or {gain_db:0.1f}
            m = re.search(r"{([a-z0-9_ ]+)(:\d*\.\d*f)?}", template, re.IGNORECASE)
            if m is None:
                return template

            orig = m.group(0)
            macro = m.group(1)
            fmt = "{0:%s}" % m.group(2)[1:] if m.group(2) else None
            value = None

            ####################################################################
            # macro-only fields (don't map to existing data)
            ####################################################################

            if   macro == "time": value = self.timestamp.strftime("%H_%M_%S")
            elif macro == "date": value = self.timestamp.strftime("%Y-%m-%d")
            elif macro == "file_timestamp": value = self.timestamp.strftime("%Y-%m-%d_%H_%M_%S%f")

            # note all date components are upper-case and times are lower-case 
            # for consistency (may confuse C programmers, should make sense to 
            # spectroscopists)
            elif macro == "YYYY": value = self.timestamp.strftime("%Y")
            elif macro == "MM": value = self.timestamp.strftime("%m")
            elif macro == "DD": value = self.timestamp.strftime("%d")
            elif macro == "hh": value = self.timestamp.strftime("%H")
            elif macro == "mm": value = self.timestamp.strftime("%M")
            elif macro == "ss": value = self.timestamp.strftime("%S")
            elif macro == "ffffff": value = self.timestamp.strftime("%f")
            elif macro == "integration_time_sec": value = self.settings.state.integration_time_ms / 1000.0

            ####################################################################
            # pull from measurement data
            ####################################################################

            elif self.processed_reading and self.processed_reading.reading and hasattr(self.processed_reading.reading, macro):
                value = getattr(self.processed_reading.reading, macro)
            elif hasattr(self.settings.eeprom, macro):
                value = getattr(self.settings.eeprom, macro)
            elif hasattr(self.settings.state, macro):
                value = getattr(self.settings.state, macro)
            else:
                value = self.get_metadata(macro)

            if isinstance(value, float):
                if fmt is None:
                    if macro in ['gain_db']:
                        fmt = "{0:.1f}"
                    elif 'excitation' in macro or macro in ["integration_time_sec"]:
                        fmt = "{0:.3f}"
                    else:
                        fmt = "{0:.2f}"
                try:
                    value = fmt.format(value)
                except ValueError:
                    log.error(f"unable to format value {value} as {fmt}", exc_info=1)
                    value = macro

            template = template.replace(orig, str(value))
            log.debug(f"expand_template: {orig} -> {value} (now {template})")

    # Note that this wraps the prefix and suffix around the expanded template.
    # Prefix and Suffix are not retained in manually-renamed measurements (ctrl-E).
    def generate_basename(self):
        if self.ctl.save_options is None:
            return self.measurement_id
        else:
            if self.renamed_manually and self.ctl.save_options.allow_rename_files():
                return util.normalize_filename(self.label)
            else:
                basename = self.expand_template(self.ctl.save_options.filename_template())
                return self.ctl.save_options.wrap_name(basename, self.prefix, self.suffix)

    def dump(self):
        log.debug("Measurement:")
        log.debug("  measurement_id:        %s", self.measurement_id)
        log.debug("  label:                 %s", self.label)
        log.debug("  basename:              %s", self.basename)
        log.debug("  timestamp:             %s", self.timestamp)
        log.debug("  settings:              %s", self.settings)
        log.debug("  source_pathname:       %s", self.source_pathname)
        log.debug("  renamable_files:       %s", self.renamable_files)

        pr = self.processed_reading
        if pr is not None:
            log.debug("  processed_reading:")
            log.debug("    processed_cropped:   %s", pr.processed_cropped[:5] if pr.processed_cropped is not None else None)
            log.debug("    processed:           %s", pr.processed[:5] if pr.processed is not None else None)
            log.debug("    raw:                 %s", pr.raw      [:5] if pr.raw       is not None else None)
            log.debug("    dark:                %s", pr.dark     [:5] if pr.dark      is not None else None)
            log.debug("    reference:           %s", pr.reference[:5] if pr.reference is not None else None)

    ##
    # Display on the graph, if not already shown.
    def display(self):
        if self.thumbnail_widget is not None:
            self.thumbnail_widget.add_curve_to_graph()

    ##
    # Release any resources associated with this Measurement.  Note that this
    # will automatically delete the ThumbnailWidget from its parent layout (if
    # emplaced), and mark the object tree for garbage collection within PySide/Qt.
    def delete(self, from_disk=False, update_parent=False):
        log.debug("deleting Measurement %s (from_disk %s, update_parent %s)",
            self.measurement_id, from_disk, update_parent)

        if from_disk:
            for pathname in self.renamable_files:
                try:
                    os.remove(pathname)
                    log.debug("removed %s", pathname)
                except:
                    pass
            self.renamable_files = set()

        if update_parent:
            # This deletion request came from within the Measurement (presumably
            # from the ThumbnailWidget's Trash or Erase icons), so re-invoke the
            # deletion request through our parent, so that parent resources are
            # likewise deleted.  We do NOT need to pass the from_disk flag, as
            # we've already executed that, and we haven't given Measurements the
            # ability to pass that down anyway.
            #
            # MZ: this feels a bit kludgy?

            if self.ctl.measurements is not None:
                self.ctl.measurements.delete_measurement(measurement=self)
                return

        # Take extra care releasing Qt resources associated with the ThumbnailWidget
        if self.thumbnail_widget is not None:
            # remove the trace from the graph
            self.thumbnail_widget.remove_curve_from_graph()

            # delete from Qt
            layout = self.thumbnail_widget.layout()
            if layout is not None:
                layout.removeWidget(self.thumbnail_widget)

            # pyqtgraph objects don't need this, but this is NOT a pyqtgraph
            # object: it's a PySide object, which does need this.
            self.thumbnail_widget.deleteLater()

        self.spec               = None
        self.settings           = None
        self.thumbnail_widget   = None
        self.processed_reading  = None

    def update_label(self, label, manual=False):
        if self.renamed_manually and not manual:
            log.debug("declining to automatically relabel a manually named measurement")
            return

        old_label = self.label

        # drop old trace (technically all we need to do is rename the label)
        was_displayed = False
        if self.thumbnail_widget:
            self.thumbnail_widget.rename(label)
            was_displayed = self.thumbnail_widget.is_displayed
            self.thumbnail_widget.remove_curve_from_graph()

        # if they removed the label, nothing more to do
        if label is None:
            self.label = label
            return

        self.label = label

        # rename the underlying file(s)
        if self.ctl.save_options.allow_rename_files() or self.ctl.save_options.filename_as_label():
            self.rename_files()

        # re-apply trace with new legend
        if was_displayed:
            self.thumbnail_widget.add_curve_to_graph()

        if manual:
            self.renamed_manually = True

        # re-save (update metadata on disk)
        self.save()

    ##
    # The measurement has been relabled (say, "cyclohexane").  So if
    # pathnames contains "old.csv" and "old.xls", we want to rename them to
    # "cyclohexane.csv" and "cyclohexane.xls".  However, if those files
    # already exist, we don't want to overwrite them (maybe the user is
    # looking at a lot of cyclohexane).  So if cyclohexane.csv already
    # exists, just make cyclohexane-1.csv, etc.  Whatever number we pick,
    # apply it to all the pathnames (cyclohexane-1.xls, even if there wasn't
    # already a cyclohexane.xls).
    #
    # Also note that there are at least four ways this Measurement could have been
    # instantiated:
    # 1. It could have been loaded from ONE individual CSV (not necessarily within
    #    EnlightenSpectra/YYYY-MM-DD).
    #    - Renaming possible, but possibly not a good idea? <-- supported
    #
    # 2. It could have been one of a SET of Measurements loaded from a big CSV
    #    (an appended row-order or an exported column-order CSV).
    #    - Renaming considered NOT POSSIBLE.
    #
    # 3. It could have been generated from live data and saved to one or more
    #    single-spectrum files with various extensions (csv, xls, json, png etc).
    #    - Renaming possible and apparently customer desirable <-- supported
    #
    # 4. It could have been generated from live data and APPENDED to an
    #    existing file (typically row-ordered CSV).
    #    - Renaming considered NOT POSSIBLE
    def rename_files(self):
        if not self.renamable_files:
            return log.error("Measurement %s has no renamable files", self.measurement_id)

        exts = {}
        for pathname in self.renamable_files:
            m = re.match(r"^(.*[/\\])?([^/\\]+)\.([^./\\]+)$", pathname)
            if m:
                basedir  = m.group(1)
                basename = m.group(2)
                ext      = m.group(3)
                if ext in exts:
                    return log.error("found multiple renamable_files with extension %s: %s", ext, self.renamable_files)
                exts[ext] = (basedir, basename)
            else:
                return log.error("renamable_file w/o extension: %s", pathname)

        # determine what suffix we're going to use, if any

        n = 0 # potential suffix
        while True:
            conflict = False
            for ext in exts:
                (basedir, basename) = exts[ext]

                new_basename = util.normalize_filename(self.label)
                if n > 0:
                    new_basename += f"-{n}"
                new_pathname = os.path.join(basedir, f"{new_basename}.{ext}")

                if os.path.exists(new_pathname):
                    conflict = True
                    break

            if not conflict:
                break
            n += 1

        # apparently there's no conflict for any extension using suffix 'n'
        self.renamable_files = set()
        for ext in exts:
            (basedir, basename) = exts[ext]

            new_basename = util.normalize_filename(self.label)
            if n > 0:
                new_basename += f"-{n}"

            old_pathname = os.path.join(basedir, f"{basename}.{ext}")
            new_pathname = os.path.join(basedir, f"{new_basename}.{ext}")

            try:
                log.debug(f"renaming {old_pathname} -> {new_pathname}")
                os.rename(old_pathname, new_pathname)
                self.add_renamable(new_pathname)
            except:
                return log.error("Failed to rename %s -> %s", old_pathname, new_pathname, exc_info=1)

    ## @todo cloud etc
    def save(self):
        saved = False
        if self.ctl.save_options.save_csv():
            self.save_csv_file()
            saved = True

        if self.ctl.save_options.save_text():
            self.save_txt_file()
            saved = True

        if self.ctl.save_options.save_excel():
            self.save_excel_file()
            saved = True

        if self.ctl.save_options.save_json():
            self.save_json_file()
            saved = True

        if self.ctl.save_options.save_spc():
            self.save_spc_file()
            saved = True

        if self.save_options.save_dx():
            self.save_dx_file()
            saved = True

        if not saved:
            if self.ctl.measurements:
                self.ctl.measurements.ctl.marquee.error("No save formats selected -- spectrum not saved to disk")

    def save_csv_file(self):
        if self.ctl.save_options is not None and self.ctl.save_options.save_by_row():
            self.save_csv_file_by_row()
        else:
            self.save_csv_file_by_column()

    ##
    # This function is provided because legacy Dash and ENLIGHTEN saved row-
    # ordered CSV files with very specific column headers and sequence which we
    # don't want to casually break.
    #
    # @todo Note that temperature fields come from the underlying Reading object,
    #       and in the case that we loaded previously-saved spectra from disk,
    #       we're not currently re-instantiating Reading objects (only the
    #       ProcessedReading, which is all that's needed for on-screen traces),
    #       so currently those output a deliberately-suspicious -99.
    #
    # @todo replace if/elif with dict of lambdas
    def get_metadata(self, field):
        orig = field
        field = field.lower()

        # if this field has already been computed, use cached
        if orig in self.metadata:
            return self.metadata[orig]

        # allow plugins to stomp metadata
        if self.processed_reading.plugin_metadata is not None:
            pm = self.processed_reading.plugin_metadata
            for k, v in pm.items():
                if field == k.lower():
                    return v

        wavecal = self.settings.get_wavecal_coeffs()

        if field == "enlighten version":         return common.VERSION
        if field == "measurement id":            return self.measurement_id
        if field == "serial number":             return self.settings.eeprom.serial_number
        if field == "model":                     return self.settings.full_model()
        if field == "label":                     return self.label
        if field == "detector":                  return self.settings.eeprom.detector
        if field == "scan averaging":            return self.settings.state.scans_to_average
        if field == "boxcar":                    return self.settings.state.boxcar_half_width
        if field == "line number":               return self.ctl.save_options.line_number if self.ctl.save_options is not None else 0
        if field == "integration time":          return self.settings.state.integration_time_ms
        if field == "timestamp":                 return self.timestamp
        if field == "blank":                     return self.settings.eeprom.serial_number # for Multispec
        if field == "temperature":               return self.processed_reading.reading.detector_temperature_degC if self.processed_reading.reading is not None else -99
        if field == "technique":                 return self.technique
        if field == "baseline correction algo":  return self.baseline_correction_algo
        if field == "ccd c0":                    return 0 if len(wavecal) < 1 else wavecal[0]
        if field == "ccd c1":                    return 0 if len(wavecal) < 2 else wavecal[1]
        if field == "ccd c2":                    return 0 if len(wavecal) < 3 else wavecal[2]
        if field == "ccd c3":                    return 0 if len(wavecal) < 4 else wavecal[3]
        if field == "ccd c4":                    return 0 if len(wavecal) < 5 else wavecal[4]
        if field == "ccd offset":                return self.settings.eeprom.detector_offset # even
        if field == "ccd gain":                  return self.settings.state.gain_db if self.settings.is_sig() else self.settings.eeprom.detector_gain # even
        if field == "ccd offset odd":            return self.settings.eeprom.detector_offset_odd
        if field == "ccd gain odd":              return self.settings.eeprom.detector_gain_odd
        if field == "high gain mode":            return self.settings.state.high_gain_mode_enabled
        if field == "laser wavelength":          return self.settings.excitation()
        if field == "laser enable":              return self.settings.state.laser_enabled or self.settings.state.acquisition_laser_trigger_enable
        if field == "laser temperature":         return self.processed_reading.reading.laser_temperature_degC if self.processed_reading.reading is not None else -99
        if field == "pixel count":               return self.settings.pixels()
        if field == "declared match":            return str(self.declared_match) if self.declared_match is not None else None
        if field == "declared score":            return self.declared_match.score if self.declared_match is not None else 0
        if field == "roi pixel start":           return self.settings.eeprom.roi_horizontal_start
        if field == "roi pixel end":             return self.settings.eeprom.roi_horizontal_end
        if field == "cropped":                   return self.processed_reading.is_cropped()
        if field == "interpolated":              return self.ctl.save_options.interp.enabled if self.ctl.save_options is not None else False
        if field == "raman intensity corrected": return self.processed_reading.raman_intensity_corrected
        if field == "deconvolved":               return self.processed_reading.deconvolved
        if field == "region":                    return self.settings.state.region
        if field == "slit width":                return self.settings.eeprom.slit_size_um
        if field == "wavenumber correction":     return self.settings.state.wavenumber_correction
        if field == "battery %":                 return self.processed_reading.reading.battery_percentage if self.processed_reading.reading is not None else 0
        if field == "fw version":                return self.settings.microcontroller_firmware_version
        if field == "fpga version":              return self.settings.fpga_firmware_version
        if field == "laser power %":             return self.processed_reading.reading.laser_power_perc if self.processed_reading.reading is not None else 0
        if field == "device id":                 return str(self.settings.device_id)
        if field == "note":                      return self.note
        if field == "prefix":                    return self.prefix
        if field == "suffix":                    return self.suffix
        if field == "plugin name":               return self.plugin_name

        if field == "laser power mw":
            if self.processed_reading.reading is not None and \
                self.processed_reading.reading.laser_power_mW is not None and \
                self.processed_reading.reading.laser_power_mW > 0:
                return self.processed_reading.reading.laser_power_mW
            else:
                return ""

        log.error("Unknown CSV header field: %s", field)
        return ""

    def get_extra_header_fields(self):
        fields = copy.copy(Measurement.EXTRA_HEADER_FIELDS)

        # if self.spec is not None:
        #     if self.settings.eeprom.multi_wavecal is not None:
        #         fields.append("Position")

        return fields

    def get_all_metadata(self) -> dict:
        md = {}

        for field in self.get_extra_header_fields():
            md[field] = self.get_metadata(field)

        for field in Measurement.CSV_HEADER_FIELDS:
            if field not in Measurement.ROW_ONLY_FIELDS:
                if field == "Timestamp":
                    md["Timestamp"] = self.timestamp.strftime("%Y-%m-%d %H:%M:%S.%f")
                else:
                    md[field] = self.get_metadata(field)

        if self.processed_reading.plugin_metadata is not None:
            for k, v in self.processed_reading.plugin_metadata.items():
                if k not in md:
                    md[k] = v

        return md

    # ##########################################################################
    # Excel
    # ##########################################################################

    ##
    # Save the spectra in xls format (currently, one worksheet per x-axis)
    #
    # As with save_csv_file_by_column(), currently disregarding SaveOptions
    # selections of what x-axis and ProcessedReading fields to include, because
    # there is little benefit to removing them from individual files. We can
    # always add this later if requested.
    #
    # @note Only saving one column of data at this time. Make sure to
    # limit the total columns to 255 when saving multiple spectra.
    def save_excel_file(self):
        pr          = self.processed_reading
        wavelengths = self.settings.wavelengths
        wavenumbers = self.settings.wavenumbers
        pixels      = len(pr.raw)

        wbk = xlwt.Workbook()
        sheet_summary    = wbk.add_sheet('Summary')
        sheet_spectrum   = wbk.add_sheet('Spectrum')

        style_f2 = xlwt.XFStyle()
        style_f2.num_format_str = '0.00'

        style_f5 = xlwt.XFStyle()
        style_f5.num_format_str = '0.00000'

        style_datetime = xlwt.easyxf(num_format_str='D/M/YY h:mm:ss')

        ########################################################################
        # Populate spectra
        ########################################################################

        # header row
        sheet_spectrum.write(0, 0, "Pixel")
        sheet_spectrum.write(0, 1, "Wavelength")
        sheet_spectrum.write(0, 2, "Wavenumber")
        sheet_spectrum.write(0, 3, "Processed")
        sheet_spectrum.write(0, 4, "Raw")
        sheet_spectrum.write(0, 5, "Dark")
        sheet_spectrum.write(0, 6, "Reference")

        # when making relative measurements against a reference, we typically
        # need more digits of precision to avoid "stair-stepping"
        style = style_f2
        if pr.reference is not None:
            style = style_f5

        roi = None
        if self.settings is not None:
            roi = self.settings.eeprom.get_horizontal_roi()
        cropped = roi is not None and pr.is_cropped()

        # interpolation
        interp = self.ctl.save_options.interp if self.ctl.save_options is not None else None
        if interp is not None and interp.enabled:
            ipr = interp.interpolate_processed_reading(pr, wavelengths=wavelengths, wavenumbers=wavenumbers, settings=self.settings)
            if ipr is not None:
                wavelengths = ipr.wavelengths
                wavenumbers = ipr.wavenumbers
                pixels = ipr.pixels
                pr = ipr.processed_reading

        # spectra (float() calls because library gets confused by Numpy types)
        first_row = 1
        row_count = 0
        for pixel in range(pixels):
            if roi is not None and not roi.contains(pixel):
                continue

            row = first_row + row_count
            sheet_spectrum.write        (row, 0, pixel)
            sheet_spectrum.write        (row, 1, float(wavelengths  [pixel]), style_f2)
            if wavenumbers is not None:
                sheet_spectrum.write    (row, 2, float(wavenumbers  [pixel]), style_f2)
            sheet_spectrum.write        (row, 4, float(pr.raw       [pixel]), style)
            if pr.dark is not None:
                sheet_spectrum.write    (row, 5, float(pr.dark      [pixel]), style)
            if pr.reference is not None:
                sheet_spectrum.write    (row, 6, float(pr.reference [pixel]), style)

            if not cropped:
                sheet_spectrum.write    (row, 3, float(pr.processed [pixel]), style)
            elif interp.enabled:
                sheet_spectrum.write    (row, 3, float(pr.processed_cropped[pixel]), style)
            elif roi.contains(pixel):
                sheet_spectrum.write    (row, 3, float(pr.processed_cropped[pixel - roi.start]), style)

            row_count += 1

        ########################################################################
        # Populate Summary
        ########################################################################

        sheet_summary.col(1).width = 40 * 256 # MZ: unit?

        ## @see https://stackoverflow.com/a/26059224
        def write_pair(label, value, style=None):
            log.debug("write_pair: label %s, value %s, style %s, row %d", label, value, style, write_pair.row)
            sheet_summary.write(write_pair.row, 0, label)
            if style is None:
                sheet_summary.write(write_pair.row, 1, value)
            else:
                sheet_summary.write(write_pair.row, 1, value, style)
            write_pair.row += 1
        write_pair.row = 1

        write_pair("", "ENLIGHTEN Summary Report")

        fields = self.get_extra_header_fields()
        fields.extend(Measurement.CSV_HEADER_FIELDS)
        for field in fields:
            if field == "Timestamp":
                write_pair(field, self.timestamp.strftime("%Y-%m-%d %H:%M:%S.%f"), style=style_datetime)
            elif field not in Measurement.ROW_ONLY_FIELDS:
                value = self.get_metadata(field)
                write_pair(field, value)

        if self.processed_reading.plugin_metadata is not None:
            for k, v in self.processed_reading.plugin_metadata.items():
                if k not in fields:
                    write_pair(k, v)

        ########################################################################
        # Done
        ########################################################################

        today_dir = self.generate_today_dir()
        pathname = os.path.join(today_dir, "%s.xls" % self.generate_basename())
        try:
            wbk.save(pathname)
            log.info("saved %s", pathname)
            self.add_renamable(pathname)
        except Exception as exc:
            log.critical("Problem saving workbook: %s", pathname, exc_info=1)

    def generate_today_dir(self):
        return "." if self.ctl.save_options is None else self.ctl.save_options.generate_today_dir()

    # ##########################################################################
    # JSON
    # ##########################################################################

    ##
    # Express the current Measurement as a single JSON-compatible dict.  Use this
    # for both save_json_file and External.Feature.
    def to_dict(self):
        pr          = self.processed_reading
        wavelengths = self.settings.wavelengths
        wavenumbers = self.settings.wavenumbers
        pixels      = len(pr.processed)

        m = {                   # m = Measurement
            "spectrum": {},
            "metadata": self.get_all_metadata(),
        }

        md = m["metadata"]
        sp = m["spectrum"]      # sp = Spectrum (should have used spectra?)

        # interpolation
        ipr = None
        interp = self.ctl.save_options.interp if self.ctl.save_options is not None else None
        if interp is not None and interp.enabled:
            ipr = interp.interpolate_processed_reading(pr, wavelengths=wavelengths, wavenumbers=wavenumbers, settings=self.settings)
            if ipr is not None:
                pixels = ipr.pixels
                pr = ipr.processed_reading

        # same capitalization as CSV per request
        if self.ctl.save_options.save_processed()   and pr.processed is not None: sp["Processed"] = util.clean_list(pr.get_processed())
        if self.ctl.save_options.save_raw()         and pr.raw       is not None: sp["Raw"]       = util.clean_list(pr.raw)
        if self.ctl.save_options.save_dark()        and pr.dark      is not None: sp["Dark"]      = util.clean_list(pr.dark)
        if self.ctl.save_options.save_reference()   and pr.reference is not None: sp["Reference"] = util.clean_list(pr.reference)

        m["spectrometerSettings"] = self.settings.to_dict()

        if ipr is not None:
            m["spectrometerSettings"]["wavelengths"] = ipr.wavelengths
            m["spectrometerSettings"]["wavenumbers"] = ipr.wavenumbers

        return m

    ##
    # Render the current Measurement to JSON.  Use this for both save_json_file
    # and External.Feature.
    def to_json(self):
        m = self.to_dict()
        s = json.dumps(m, sort_keys=True, indent=2)
        return util.clean_json(s)

    def save_spc_file(self, use_basename=False) -> None:
        today_dir = self.generate_today_dir()
        current_x = self.ctl.graph.current_x_axis
        log_text = f"Exported from Wasatch Photonics ENLIGHTEN.\nDevice {self.spec.label}"
        if use_basename:
            pathname = "%s.spc" % self.basename
        else:
            pathname = os.path.join(today_dir, "%s.spc" % self.generate_basename())
        if current_x == common.Axes.WAVELENGTHS:
            spc_writer = SPCFileWriter.SPCFileWriter(SPCFileType.TXVALS,
                                      x_units = SPCXType.SPCXNMetr,
                                      y_units = SPCYType.SPCYCount,
                                      experiment_type = SPCTechType.SPCTechRmn,
                                      log_text = log_text,
                                      )
            spc_writer.write_spc_file(pathname,
                                      self.processed_reading.processed,
                                      np.asarray(self.spec.settings.wavelengths),
                                      )
        elif current_x == common.Axes.WAVENUMBERS:
            spc_writer = SPCFileWriter.SPCFileWriter(SPCFileType.TXVALS,
                                      x_units = SPCXType.SPCXWaven,
                                      y_units = SPCYType.SPCYCount,
                                      experiment_type = SPCTechType.SPCTechRmn,
                                      log_text = log_text,
                                      )
            spc_writer.write_spc_file(pathname,
                                      self.processed_reading.processed,
                                      np.asarray(self.spec.settings.wavenumbers),
                                      )
        elif current_x == common.Axes.PIXELS:
            spc_writer = SPCFileWriter.SPCFileWriter(SPCFileType.DEFAULT,
                                      experiment_type = SPCTechType.SPCTechRmn,
                                      log_text = log_text,
                                      )
            spc_writer.write_spc_file(pathname,
                                      self.processed_reading.processed,
                                      y_units = SPCYType.SPCYCount,
                                      )
        else:
            log.error(f"current x axis doesn't match vaild values. Aborting SPC save")
            return

    ##
    # Save the Measurement in a JSON file for simplified programmatic parsing.
    # in the next column and so on (similar layout as the Excel output).
    #
    # As with save_excel_file(), currently disregarding SaveOptions selections
    # of what x-axis and ProcessedReading fields to include, because there is
    # little benefit to removing them from individual files. We can always add
    # this later if requested.
    def save_json_file(self, use_basename=False):
        today_dir = self.generate_today_dir()
        if use_basename:
            pathname = "%s.json" % self.basename
        else:
            pathname = os.path.join(today_dir, "%s.json" % self.generate_basename())

        s = self.to_json()
        with open(pathname, "w", encoding='utf-8') as f:
            f.write(s)

        log.info("saved JSON %s", pathname)
        self.add_renamable(pathname)

    def save_dx_file(self, use_basename=False):
        if use_basename:
            pathname = self.basename + ".dx"
        else:
            today_dir = self.generate_today_dir()
            pathname = os.path.join(today_dir, self.generate_basename() + ".dx")

        data = {
            'title': self.label,
            'cross reference': self.measurement_id,
            'owner': "Wasatch Photonics",
            '$software version': f'ENLIGHTEN {common.VERSION}',
            'end': ''
        }

        if self.settings and self.settings.eeprom:
            data['SPECTROMETER/DATA SYSTEM'] = f"{self.settings.eeprom.serial_number} {self.settings.eeprom.model}"

        current_x = self.save_options.multispec.graph.current_x_axis 
        if current_x == common.Axes.WAVELENGTHS:
            data['y']        = np.array(self.processed_reading.processed)
            data['x']        = np.asarray(self.settings.wavelengths)
            data['xunits']   = 'WAVELENGTH (NM)'
            data['yunits']   = 'ARBITRARY UNITS'
            data['data type']= 'INFRARED SPECTRUM'
        elif current_x == common.Axes.WAVENUMBERS:
            data['y']        = np.array(self.processed_reading.processed)
            data['x']        = np.asarray(self.settings.wavenumbers)
            data['xunits']   = "1/CM"
            data['yunits']   = "RAMAN INTENSITY"
            data['data type']= "RAMAN SPECTRUM"
        else:
            common.msgbox("unsupported x-axis for JCAMP-DX")
            return
            
        # not sure these should be required?
        data['maxx'] = np.amax(data['x'])
        data['minx'] = np.amin(data['x'])
        data['maxy'] = np.amax(data['y'])
        data['miny'] = np.amin(data['y'])

        # throw in all our metadata for funz
        for k, v in self.get_all_metadata().items():
            k_ = re.sub(r'[^A-Z0-9_]', '_', k.replace("%", "perc").upper())
            data[f"$enlighten.{k_}"] = v

        jcamp.jcamp_writefile(pathname, data)

        log.info("saved JCAMP-DX %s", pathname)
        self.add_renamable(pathname)

        return pathname

    # ##########################################################################
    # Column-ordered CSV
    # ##########################################################################

    ##
    # Save the Measurement in a CSV file with the x-axis in one column, spectra
    # in the next column and so on (similar layout as the Excel output).
    #
    # Note that currently this is NOT writing UTF-8 / Unicode, although KIA-
    # generated labels are Unicode.  (Dieter doesn't seem to like Unicode CSV)
    def save_csv_file_by_column(self, use_basename=False, ext="csv", delim=",", include_header=True, include_metadata=True):
        pr          = self.processed_reading
        wavelengths = self.settings.wavelengths
        wavenumbers = self.settings.wavenumbers
        pixels      = len(pr.raw)

        today_dir = self.generate_today_dir()
        if use_basename:
            pathname = "%s.%s" % (self.basename, ext)
        else:
            pathname = os.path.join(today_dir, "%s.%s" % (self.generate_basename(), ext))

        # vignetting
        roi = None
        if self.settings is not None and self.ctl.measurements is not None and self.ctl.measurements.ctl.horiz_roi.enabled:
            self.roi_active = True
            roi = self.settings.eeprom.get_horizontal_roi()
        cropped = roi is not None and pr.is_cropped()

        # interpolation
        interp = self.ctl.save_options.interp if self.ctl.save_options is not None else None
        if interp is not None and interp.enabled:
            ipr = interp.interpolate_processed_reading(pr, wavelengths=wavelengths, wavenumbers=wavenumbers, settings=self.settings)
            if ipr is not None:
                wavelengths = ipr.wavelengths
                wavenumbers = ipr.wavenumbers
                pixels = ipr.pixels
                pr = ipr.processed_reading

        with open(pathname, "w", newline="", encoding='utf-8') as f:

            out = csv.writer(f, delimiter=delim)

            if include_metadata:
                # output additional (name, value) metadata pairs at the top,
                # not included in row-ordered CSV
                outputted = set()
                for field in self.get_extra_header_fields():
                    value = self.get_metadata(field)
                    out.writerow([field, value])
                    outputted.add(field)

                # output (name, value) metadata pairs at the top,
                # using the same names and order as our row-ordered CSV
                for field in Measurement.CSV_HEADER_FIELDS:
                    if field not in Measurement.ROW_ONLY_FIELDS:
                        value = self.get_metadata(field)
                        out.writerow([field, value])
                        outputted.add(field)

                if self.processed_reading.plugin_metadata is not None:
                    for k, v in self.processed_reading.plugin_metadata.items():
                        if k not in outputted:
                            out.writerow([k, v])

                out.writerow([])

            headers = []
            if self.ctl.save_options is not None:
                if self.ctl.save_options.save_pixel():       headers.append("Pixel")
                if self.ctl.save_options.save_wavelength():  headers.append("Wavelength")
                if self.ctl.save_options.save_wavenumber():  headers.append("Wavenumber")
                if self.ctl.save_options.save_processed():   headers.append("Processed")
                if self.ctl.save_options.save_raw():         headers.append("Raw")
                if self.ctl.save_options.save_dark():        headers.append("Dark")
                if self.ctl.save_options.save_reference():   headers.append("Reference")
            else:
                headers.append("Wavenumber")
                headers.append("Processed")

            if include_header:
                out.writerow(headers)

            def formatted(prec, array, pixel):
                if array is None:
                    return
                value = array[pixel]
                return '%.*f' % (prec, value)

            # store extra precision for relative measurements
            precision = 5 if pr.reference is not None else 2

            for pixel in range(pixels):

                values = []
                if self.ctl.save_options is not None:
                    if self.ctl.save_options.save_pixel():       values.append(pixel)
                    if self.ctl.save_options.save_wavelength():  values.append(formatted(2,         wavelengths,  pixel))
                    if self.ctl.save_options.save_wavenumber():  values.append(formatted(2,         wavenumbers,  pixel))

                    if self.ctl.save_options.save_processed():
                        if not cropped:
                            values.append(formatted(precision, pr.processed, pixel))
                        elif interp.enabled:
                            values.append(formatted(precision, pr.processed_cropped, pixel))
                        elif roi.contains(pixel):
                            values.append(formatted(precision, pr.processed_cropped, pixel - roi.start))
                        else:
                            # this is a cropped pixel, so arguably it could be None (,,), @na, -1
                            # or 0, or various other things, but consensus converged on "NA"
                            values.append("NA")

                    # Note that we're always output raw/dark/ref (if selected), regardless of ROI (makes sense).
                    # I'm less sure why we don't interpolate raw/dark/ref, or how this comes out in the file if
                    # we are interpolating...
                    if self.ctl.save_options.save_raw():         values.append(formatted(precision, pr.raw,       pixel))
                    if self.ctl.save_options.save_dark():        values.append(formatted(precision, pr.dark,      pixel))
                    if self.ctl.save_options.save_reference():   values.append(formatted(precision, pr.reference, pixel))
                else:
                    # MZ: I don't remember the use-case for this.  May involve
                    # this class being imported and used by an outside script?
                    values.append(formatted(2, wavenumbers,  pixel))
                    values.append(formatted(precision, pr.processed, pixel))

                out.writerow(values)
        log.info("saved columnar %s", pathname)
        self.add_renamable(pathname)

    # ##########################################################################
    # TXT
    # ##########################################################################

    ##
    # This is essentially the same as column-ordered CSV, but with no metadata,
    # no header row and no commas. (per proj "Pioneer")
    def save_txt_file(self, use_basename=False):
        self.save_csv_file_by_column(use_basename, ext="txt", delim=" ", include_header=False, include_metadata=False)

    # ##########################################################################
    # Row-ordered CSV
    # ##########################################################################

    ## generate a legacy Dash file header with one or more serial numbers
    #
    # @note left static for Measurements.export_by_row
    @staticmethod
    def generate_dash_file_header(serial_numbers):
        header = [ "Dash Output v2.1",
                   "ENLIGHTEN version: %s" % common.VERSION,
                   "Row",
                   "Pixel Data" ]
        header.extend(serial_numbers)
        return header

    ##
    # Save a spectrum in CSV format with the whole spectrum on one line,
    # such that multiple acquisitions could be appended with one line
    # per spectrum.
    #
    # This is was the ONLY supported save format in Dash and legacy ENLIGHTEN,
    # and still makes great sense for batch collections (it's much easier to
    # append lines than columns to an existing file).
    #
    # At the moment, this method is also being used to append new measurements
    # to existing files.
    #
    # Right now, we're using serial number in a new Measurement's measurement_id,
    # hence label, hence filename.  Having serial_number in a row-ordered CSV
    # which aggregates multiple spectrometers is potentially confusing, but when
    # we save the first spectrum we don't know that's the intention.
    #
    # Note that currently this is NOT writing UTF-8 / Unicode, although KIA-
    # generated labels are Unicode.
    #
    # Note that Measurements saved while "appending" are NOT considered renamable
    # at the file level, while Measurements saved to individual files are.
    #
    # @todo support processed_cropped
    def save_csv_file_by_row(self):
        sn = self.settings.eeprom.serial_number

        if self.ctl.save_options.append() and self.ctl.save_options.append_pathname is not None and os.path.exists(self.ctl.save_options.append_pathname):
            # continue appending to the current target
            pathname = self.ctl.save_options.append_pathname
            log.debug("save_csv_file_by_row: re-using append pathname %s", pathname)
            self.appending = True
        else:
            # anytime we save a CSV by-row, it becomes the implicit target for
            # subsequent appendage
            today_dir = self.generate_today_dir()
            pathname = os.path.join(today_dir, "%s.csv" % self.generate_basename())
            log.debug("save_csv_file_by_row: creating pathname %s", pathname)

            self.ctl.save_options.reset_appendage(pathname)

            if os.path.exists(pathname):
                os.remove(pathname)
            self.appending = False
            self.add_renamable(pathname)

        file_header = Measurement.generate_dash_file_header([sn])

        try:
            # are we appending or creating?
            if self.appending:
                # we're appending to an existing file
                verb = "appended"
                with open(pathname, "a", newline="") as f:
                    csv_writer = csv.writer(f)

                    # initialize the x-axis lines, if they haven't been done yet
                    # for this spectrometer
                    self.write_x_axis_lines(csv_writer)

                    # write the spectral lines
                    self.write_processed_reading_lines(csv_writer)

                # you can neither delete nor rename spectra which were appended
                # to an existing file
                self.thumbnail_widget.disable_edit()
                self.thumbnail_widget.disable_trash()
            else:
                # we're creating a new file
                verb = "saved"
                with open(pathname, "w", newline="") as f:
                    csv_writer = csv.writer(f)

                    # write the full header anytime the target does not yet exist
                    csv_writer.writerow(file_header)
                    csv_writer.writerow(self.CSV_HEADER_FIELDS)

                    # initialize the x-axis lines
                    self.write_x_axis_lines(csv_writer)

                    # write the spectral lines
                    self.write_processed_reading_lines(csv_writer)
        except Exception as exc:
            log.critical("Exception writing row-ordered CSV file: %s", pathname, exc_info=1)
            return

        # append
        self.ctl.save_options.line_number += 1
        self.ctl.save_options.set_appended_serial(sn)

        log.info("Successfully %s row-ordered %s", verb, pathname)

    ##
    # For row-ordered CSVs, output any x-axis fields that have been selected.
    # Only do this if they have not yet been output for a given spectrometer.
    #
    # To support multiple spectrometers, we're adding the spectrometer's serial
    # number (as well as the x-axis unit) to the Notes field.
    #
    # @note the Dash file format reprints wavecal coeffs and excitation in every
    #       line, so technically the recipient could regenerate pixels,
    #       wavelengths and wavenumbers for every spectrum anyway.  These are
    #       just convenience rows.
    #
    def write_x_axis_lines(self, csv_writer):
        sn = self.settings.eeprom.serial_number

        if self.ctl.save_options.have_appended_serial(sn):
            return

        if self.ctl.save_options.save_pixel():
            self.write_row(csv_writer, "pixels")
        if self.ctl.save_options.save_wavelength():
            self.write_row(csv_writer, "wavelengths")
        if self.ctl.save_options.save_wavenumber():
            self.write_row(csv_writer, "wavenumbers")

    ##
    # For row-ordered CSVs, output any ProcessedReading fields which have been
    # selected.
    #
    # In column-ordered files, it's not a big deal to always store dark /
    # reference / raw, because they're easy to ignore if you're not using them.
    # However, in row-ordered files, those extra lines can be really confusing,
    # partly because of the "prefix columns" enforced by the file format
    # (repeating wavecal coeffs etc), but also because when "appending" to
    # existing files, it becomes very hard to tell which lines are spectrum-vs-
    # component.  So anyway, be careful not to print extra lines here that the
    # user didn't request.
    #
    # Regardless, there's no "caching" these across Measurements, because
    # technically the user could have (and often would) take a new dark and
    # reference repeatedly during a session. (They're not 'reasonably persistent'
    # as with the x-axis.)
    def write_processed_reading_lines(self, csv_writer):
        if self.ctl.save_options.save_processed():
            self.write_row(csv_writer, "Processed")
        if self.ctl.save_options.save_raw():
            self.write_row(csv_writer, "Raw")
        if self.ctl.save_options.save_dark():
            self.write_row(csv_writer, "Dark")
        if self.ctl.save_options.save_reference():
            self.write_row(csv_writer, "Reference")

    ##
    # @see Scooby-Doo
    def write_row(self, csv_writer, field):
        row = self.build_row(field)
        if row is not None:
            csv_writer.writerow(row)

    ##
    # Generate a single row of output for row-ordered CSV files.  The contents
    # of the generated row depend on the 'field' parameter.
    #
    # Metadata is only populated for x-axis fields and the FIRST ProcessedReading
    # array.
    def build_row(self, field):
        field = field.lower()

        a = None
        pr = self.processed_reading
        prec = 5 if pr.reference is not None else 2
        prefix_metadata = False

        if field.lower() == "pixels":
            a = list(range(self.settings.pixels()))
            prec = 0
        elif field.lower() == "wavelengths":
            a = self.settings.wavelengths
            prec = 2
        elif field.lower() == "wavenumbers":
            if self.settings.wavenumbers is None:
                raise Exception("can't save wavenumbers without excitation")
            a = self.settings.wavenumbers
            prec = 2
        elif field.lower() == "processed":
            a = pr.processed
        elif field.lower() == "dark":
            a = pr.dark
        elif field.lower() == "reference":
            a = pr.reference
        elif field.lower() == "raw":
            a = pr.raw
        else:
            log.error("build_row: unknown field %s" % field)

        if a is None:
            return None

        row = []

        # don't repeat metadata for spectrum components
        prefix_metadata = field.lower() not in ["dark", "reference", "raw"]

        # populate the prepended metadata fields per Dash format
        for header in self.CSV_HEADER_FIELDS:
            if header == "Note" and field.lower() != "processed":
                row.append(field)
            elif prefix_metadata or header in [ "Line Number" ]:
                row.append(self.get_metadata(header))
            else:
                # skip these fields on spectrum components
                # (we don't actually track the integration time, laser status etc for
                # dark and referenced spectra, and for raw it's the same as processed)
                row.append('')

        # append the selected array
        row.extend(['%.*f' % (prec, value) for value in a])

        return row

    ## Called (by way of ThumbnailWidget -> KnowItAll.Feature -> Measurements)
    # when KnowItAll has generated a KnowItAll.DeclaredMatch for this Measurement.
    def id_callback(self, declared_match):
        # store the match
        self.declared_match = declared_match

        # re-save files using current SaveOptions (will store new label, overwriting old files with old name)
        # (these will definitely be in TODAY directory, regardless of where they were loaded from)
        self.save()

        # close-out the pending button click on the thumbnail (basically just
        # turns the button back from red to gray)
        if self.thumbnail_widget is not None:
            self.thumbnail_widget.id_complete_callback()

    ## Not currently used
    def has_component(self, component):
        pr = self.processed_reading
        if pr is None:
            return False

        component = component.lower()
        if component.startswith("raw"):
            a = pr.raw
        elif component.startswith("dark"):
            a = pr.dark
        elif component.startswith("reference"):
            a = pr.reference
        elif component.startswith("processed"):
            a = pr.processed
        else:
            return False

        return a is not None and len(a) > 0

    ##
    # Passed a SpectrometerSettings object (containing wavelengths, wavenumbers
    # etc), return a copy of this Measurement's ProcessedReading which has been
    # interpolated to the passed x-axis.
    #
    # Interpolate on wavelength if available, otherwise wavenumbers, otherwise
    # just copy the uninterpolated pixel data.
    #
    # Who calls this?
    def interpolate(self, new_settings):
        log.debug("interpolating %s", self.measurement_id)
        if new_settings is None:
            return

        pr = self.processed_reading

        if self.settings.wavelengths is not None and len(self.settings.wavelengths) and \
            new_settings.wavelengths is not None and len( new_settings.wavelengths):
           old_x = self.settings.wavelengths
           new_x =  new_settings.wavelengths
        elif self.settings.wavenumbers is not None and len(self.settings.wavenumbers) and \
              new_settings.wavenumbers is not None and len( new_settings.wavenumbers):
           old_x = self.settings.wavenumbers
           new_x =  new_settings.wavenumbers
        else:
            log.error("no interpolation possible")
            return

        log.debug("interpolating from (%.2f, %.2f) to (%.2f, %.2f)",
            old_x[0], old_x[-1], new_x[0], new_x[-1]);

        if pr.raw is not None and len(pr.raw) > 0:
            pr.raw = np.interp(new_x, old_x, pr.raw)

        if pr.dark is not None and len(pr.dark) > 0:
            pr.dark = np.interp(new_x, old_x, pr.dark)

        if pr.reference is not None and len(pr.reference) > 0:
            pr.reference = np.interp(new_x, old_x, pr.reference)

        if pr.processed is not None and len(pr.processed) > 0:
            pr.processed = np.interp(new_x, old_x, pr.processed)

        log.debug("interpolation complete")<|MERGE_RESOLUTION|>--- conflicted
+++ resolved
@@ -273,12 +273,8 @@
     #
     # - with spec (take latest from that Spectrometer)
     # - with source_pathname (deserializing from disk)
-<<<<<<< HEAD
+    # - with data (for instance, from processed plugin spectra)
     def __init__(self, ctl,
-=======
-    # - with data (for instance, from processed plugin spectra)
-    def __init__(self,
->>>>>>> aa7ae202
             processed_reading   = None,
             settings            = None,
             source_pathname     = None,
