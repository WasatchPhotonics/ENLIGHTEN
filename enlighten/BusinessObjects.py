import logging

log = logging.getLogger(__name__)

from .HardwareCaptureControlFeature   import HardwareCaptureControlFeature
from .RamanShiftCorrectionFeature     import RamanShiftCorrectionFeature     # single-point correction
from .DetectorTemperatureFeature      import DetectorTemperatureFeature
from .HardwareFileOutputManager       import HardwareFileOutputManager
from .RamanIntensityCorrection        import RamanIntensityCorrection   # SRM
from .AccessoryControlFeature         import AccessoryControlFeature
from .LaserTemperatureFeature         import LaserTemperatureFeature
from .IntegrationTimeFeature          import IntegrationTimeFeature
from .ExternalTriggerFeature          import ExternalTriggerFeature
from .ResourceMonitorFeature          import ResourceMonitorFeature
from .InterpolationFeature            import InterpolationFeature
from .ScanAveragingFeature            import ScanAveragingFeature
from .RegionControlFeature            import RegionControlFeature
from .ManufacturingFeature            import ManufacturingFeature
from .LaserControlFeature             import LaserControlFeature
from .HighGainModeFeature             import HighGainModeFeature
from .TransmissionFeature             import TransmissionFeature
from .MeasurementFactory              import MeasurementFactory
from .BaselineCorrection              import BaselineCorrection
from .VignetteROIFeature              import VignetteROIFeature
from .AbsorbanceFeature               import AbsorbanceFeature
from .StatusBarFeature                import StatusBarFeature
from .RamanModeFeature                import RamanModeFeature
from .StatusIndicators                import StatusIndicators
from .ReferenceFeature                import ReferenceFeature
from .AreaScanFeature                 import AreaScanFeature
from .BatchCollection                 import BatchCollection
from .Authentication                  import Authentication
from .ImageResources                  import ImageResources
from .PageNavigation                  import PageNavigation
from .TakeOneFeature                  import TakeOneFeature
from .RichardsonLucy                  import RichardsonLucy
from .BatteryFeature                  import BatteryFeature
from .LoggingFeature                  import LoggingFeature
from .FocusListener                   import FocusListener
from .GainDBFeature                   import GainDBFeature
from .BoxcarFeature                   import BoxcarFeature
from .Configuration                   import Configuration
from .Measurements                    import Measurements
from .EEPROMEditor                    import EEPROMEditor
from .GuideFeature                    import GuideFeature
from .CloudManager                    import CloudManager
from .EEPROMWriter                    import EEPROMWriter
from .Stylesheets                     import Stylesheets
from .DarkFeature                     import DarkFeature
from .SaveOptions                     import SaveOptions
from .GridFeature                     import GridFeature
from .FileManager                     import FileManager
from .VCRControls                     import VCRControls
from .BLEManager                      import BLEManager
from .Clipboard                       import Clipboard
from .ModelInfo                       import ModelInfo
from .Multispec                       import Multispec
from .Marquee                         import Marquee
from .Colors                          import Colors
from .Sounds                          import Sounds
from .Cursor                          import Cursor
from .Graph                           import Graph
from .GUI                             import GUI

from .KnowItAll.Feature               import Feature as KIAFeature
from .Plugins.PluginController        import PluginController

class BusinessObjects:
    """
    This is sort of an "extension class" to Controller, or a "partial class" in C#
    terms.  It's not really a separate object, so much as a place to encapsulate 
    one huge set of related functionality out of Controller.py, to make that
    already-huge class more navigable and maintainable.
    
    Consider having this maintain a list of all business objects, so Controller
    could call update_visibility() etc on all of them.
    """

    def __init__(self, controller):
        self.controller = controller

        self.obj = {}

    def header(self, s):
        log.debug("")
        log.debug("=" * len(s))
        log.debug(s)
        log.debug("=" * len(s))
        log.debug("")

    def create_first(self):
        """
        These are things needed early in the Controller's constructor 
        initialization, i.e. before the placeholders are populated.
        """
        ctl = self.controller
        sfu = ctl.form.ui

        ctl.multispec = None 

        self.header("instantiating Configuration")
        ctl.config = Configuration(
            button_save                 = sfu.pushButton_save_ini,
            lb_save_result              = sfu.label_save_ini_result)

        self.header("instantiating LoggingFeature")
        ctl.logging_feature = LoggingFeature(
            bt_copy     = sfu.pushButton_copy_log_to_clipboard,
            cb_paused   = sfu.checkBox_logging_pause,
            cb_verbose  = sfu.checkBox_verbose_logging,
            config      = ctl.config,
            level       = ctl.log_level,
            queue       = ctl.log_queue,
            te_log      = sfu.textEdit_log)

        self.header("instantiating Colors")
        ctl.colors = Colors(ctl.config)

        self.header("instantiating Stylesheets")
        ctl.stylesheets = Stylesheets(ctl.stylesheet_path)

        self.header("instantiating GUI")
        ctl.gui = GUI(
            colors                      = ctl.colors,
            config                      = ctl.config,
            form                        = ctl.form,
            stylesheets                 = ctl.stylesheets)

    def create_rest(self):
        """
        Create the remaining business objects which allow us to encapsulate
        coherent sets of application functionality outside the Controller.
        
        This is called by Controller.__init__() after set_initial_state(), so you
        can assume that the GUI is configured and all widget placeholders have been
        populated.  No spectrometers will have connected at this time.
        """
        ctl = self.controller
        sfu = ctl.form.ui

        self.header("instantiating ResourceMonitorFeature")
        ctl.resource_monitor = ResourceMonitorFeature(
            lb_growth                   = sfu.label_process_growth_mb,
            lb_size                     = sfu.label_process_size_mb,
            max_growth_perc             = ctl.max_memory_growth,
            run_sec                     = ctl.run_sec
        )

        self.header("instantiating FocusListener")
        ctl.focus_listener = FocusListener(app = ctl.app)

        self.header("instantiating ModelInfo")
        ctl.model_info = ModelInfo()

        self.header("instantiating Marquee")
        ctl.marquee = Marquee(
            bt_close                    = sfu.pushButton_marquee_close,
            form                        = ctl.form,
            frame                       = sfu.frame_drawer_white,
            inner                       = sfu.frame_drawer_black,
            label                       = sfu.label_drawer,
            stylesheets                 = ctl.stylesheets)

        self.header("instantiating FileManager")
        ctl.file_manager = FileManager(
            form                        = ctl.form,
            marquee                     = ctl.marquee)

        self.header("instantiating Clipboard")
        ctl.clipboard = Clipboard(
            clipboard                   = ctl.app.clipboard(),
            marquee                     = ctl.marquee)
        ctl.logging_feature.clipboard = ctl.clipboard

        self.header("instantiating GuideFeature")
        ctl.guide = GuideFeature(
            bt_enable                   = sfu.pushButton_guide,
            gui                         = ctl.gui,
            marquee                     = ctl.marquee)

        self.header("instantiating Graph")
        ctl.graph = Graph(
            clipboard                   = ctl.clipboard,
            gui                         = ctl.gui,

            button_copy                 = sfu.pushButton_copy_to_clipboard,
            button_invert               = sfu.pushButton_invert_x_axis,
            button_lock_axes            = sfu.pushButton_lock_axes,
            button_zoom                 = sfu.pushButton_zoom_graph,
            cb_marker                   = sfu.checkBox_graph_marker,
            combo_axis                  = sfu.displayAxis_comboBox_axis,
            generate_x_axis             = ctl.generate_x_axis,
            hide_when_zoomed            = [ sfu.frame_new_save_col_holder, sfu.controlWidget ],
            layout                      = sfu.layout_scope_capture_graphs,
            rehide_curves               = ctl.rehide_curves,
            stacked_widget              = sfu.stackedWidget_scope_setup_live_spectrum,
            )

        self.header("instantiating HardwareFileOutputManager")
        ctl.hardware_file_manager = HardwareFileOutputManager(
            cb_output=sfu.checkBox_feature_file_capture,
            spin_timeout=sfu.spinBox_hardware_capture_timeout)

        self.header("instantiating Cursor")
        ctl.cursor = Cursor(
            button_dn                   = sfu.pushButton_cursor_dn,
            button_up                   = sfu.pushButton_cursor_up,
            cb_enable                   = sfu.checkBox_cursor_scope_enabled,
            ds_value                    = sfu.doubleSpinBox_cursor_scope,
            graph                       = ctl.graph)

        self.header("instantiating ImageResources")
        ctl.image_resources = ImageResources()

        self.header("instantiating Multispec")
        ctl.multispec = Multispec(
            button_lock                 = sfu.pushButton_multiSpec_lock,
            check_autocolor             = sfu.checkBox_multiSpec_autocolor,
            check_hide_others           = sfu.checkBox_multiSpec_hide_others,
            colors                      = ctl.colors,
            combo_spectrometer          = sfu.comboBox_multiSpec,
            desired_serial              = ctl.serial_number_desired,
            frame_widget                = sfu.frame_multiSpecWidget,
            graph                       = ctl.graph,
            gui                         = ctl.gui,
            layout_colors               = sfu.horizontalLayout_multiSpec_colors,
            model_info                  = ctl.model_info,
            reinit_callback             = ctl.initialize_new_device,
            stylesheets                 = ctl.stylesheets,
            eject_button                = sfu.pushButton_eject,
            controller_disconnect       = ctl.disconnect_device,

			# Essentially, these are widgets corresponding to SpectrometerState fields,
            # SpectrometerApplicationState fields, or change_device_setting() keys
			# which can therefore be "locked" in Multispec.  There is currently NO
			# CONNECTION in code between the widgets which "visually suggest they can be locked"
            # (via this list), and those which actually can be.
            #
            # @todo pass in Features, not Widgets
            lockable_widgets            = [
                                             sfu.lightSourceWidget_shaded,
                                             sfu.detectorControlWidget_shaded,
                                             sfu.displayAxisWidget_shaded,
                                             sfu.scanAveragingWidget_shaded,
                                             sfu.boxcarWidget_shaded,
                                             sfu.temperatureWidget_shaded
                                          ]
        )
        for feature in [ ctl.cursor, ctl.config, ctl.gui ]:
            feature.multispec = ctl.multispec

        self.header("instantiating BatteryFeature")
        ctl.battery_feature = BatteryFeature(
            sfu                         = sfu,
            graph                       = ctl.graph,
            multispec                   = ctl.multispec,
            clear_btn                   = sfu.battery_pushButton,
            make_pen                    = ctl.gui.make_pen,
            clipboard                   = ctl.clipboard,
            hardware_file_manager       = ctl.hardware_file_manager,
            lb_raw                      = sfu.label_battery_raw,
            lb_parsed                   = sfu.label_battery_parsed)

        self.header("instantiating StatusIndicators")
        ctl.status_indicators = StatusIndicators(
            logging_feature             = ctl.logging_feature,
            multispec                   = ctl.multispec,
            stylesheets                 = ctl.stylesheets,

            button_hardware             = sfu.systemStatusWidget_pushButton_hardware,
            button_lamp                 = sfu.systemStatusWidget_pushButton_light,
            button_temperature          = sfu.systemStatusWidget_pushButton_temperature)

        self.header("instantiating DetectorTemperatureFeature")
        ctl.detector_temperature = DetectorTemperatureFeature(
            graph                       = ctl.graph,
            multispec                   = ctl.multispec,
            status_indicators           = ctl.status_indicators,
            button_up                   = sfu.temperatureWidget_pushButton_detector_setpoint_up,
            button_dn                   = sfu.temperatureWidget_pushButton_detector_setpoint_dn,
            cb_enabled                  = sfu.checkBox_tec_enabled,
            lb_degC                     = sfu.label_hardware_capture_details_detector_temperature,
            lb_raw                      = sfu.label_ccd_temperature_raw,
            slider                      = sfu.verticalSlider_detector_setpoint_degC,
            spinbox                     = sfu.spinBox_detector_setpoint_degC,
            clear_btn                   = sfu.detector_temp_pushButton,
            sfu                         = sfu,
            gui                         = ctl.gui,
            clipboard                   = ctl.clipboard,
            hardware_file_manager       = ctl.hardware_file_manager)

        self.header("instantiating VignetteROIFeature")
        ctl.vignette_roi = VignetteROIFeature(
            graph                       = ctl.graph,
            multispec                   = ctl.multispec,
            stylesheets                 = ctl.stylesheets,

            button                      = sfu.pushButton_roi_toggle,
            )

        self.header("instantiating TransmissionFeature")
        ctl.transmission = TransmissionFeature(
            marquee                     = ctl.marquee,
            vignette_roi                = ctl.vignette_roi,
                                       
            cb_max_enable               = sfu.checkBox_enable_max_transmission,
            sb_max_perc                 = sfu.spinBox_max_transmission_perc)

        self.header("instantiating AbsorbanceFeature")
        ctl.absorbance = AbsorbanceFeature(
            marquee                     = ctl.marquee,
            transmission                = ctl.transmission)

        self.header("instantiating StatusBarFeature")
        ctl.status_bar = StatusBarFeature(
            pair_min                    = [ sfu.label_StatusBar_min_name,     sfu.label_StatusBar_min_value ],
            pair_max                    = [ sfu.label_StatusBar_max_name,     sfu.label_StatusBar_max_value ],
            pair_mean                   = [ sfu.label_StatusBar_mean_name,    sfu.label_StatusBar_mean_value ],
            pair_area                   = [ sfu.label_StatusBar_area_name,    sfu.label_StatusBar_area_value ],
            pair_temp                   = [ sfu.label_StatusBar_temp_name,    sfu.label_StatusBar_temp_value ],
            pair_cursor                 = [ sfu.label_StatusBar_cursor_name,  sfu.label_StatusBar_cursor_value ],
            pair_count                  = [ sfu.label_StatusBar_count_name,   sfu.label_StatusBar_count_value ],
                                       
            config                      = ctl.config,
            multispec                   = ctl.multispec,
            tool_button                 = sfu.status_bar_toolButton,
            generate_x_axis             = ctl.generate_x_axis,
            parent                      = ctl.form,
                                       
            cursor                      = ctl.cursor,
            detector_temperature        = ctl.detector_temperature)

        self.header("instantiating InterpolationFeature")
        ctl.interp = InterpolationFeature(
            config                      = ctl.config,
            cb_enabled                  = sfu.checkBox_save_interpolation_enabled,
            dsb_end                     = sfu.doubleSpinBox_save_interpolation_end,
            dsb_incr                    = sfu.doubleSpinBox_save_interpolation_incr,
            dsb_start                   = sfu.doubleSpinBox_save_interpolation_start,
            multispec                   = ctl.multispec,
            rb_wavelength               = sfu.radioButton_save_interpolation_wavelength,
            rb_wavenumber               = sfu.radioButton_save_interpolation_wavenumber,
            vignette_roi                = ctl.vignette_roi)

        self.header("instantiating ExternalTriggerFeature")
        ctl.external_trigger = ExternalTriggerFeature(
            cb_enabled                  = sfu.checkBox_external_trigger_enabled,
            marquee                     = ctl.marquee,
            multispec                   = ctl.multispec)

        self.header("instantiating SaveOptions")
        ctl.save_options = SaveOptions(
            bt_location                 = sfu.pushButton_scope_setup_change_save_location,
            cb_all                      = sfu.checkBox_save_all,
            cb_allow_rename             = sfu.checkBox_allow_rename_files,
            cb_append                   = sfu.checkBox_save_data_append,
            cb_csv                      = sfu.checkBox_save_csv,
            cb_spc                      = sfu.checkBox_save_spc,
            cb_dark                     = sfu.checkBox_save_dark,
            cb_excel                    = sfu.checkBox_save_excel,
            cb_json                     = sfu.checkBox_save_json,
            cb_load_raw                 = sfu.checkBox_load_raw,
            cb_pixel                    = sfu.checkBox_save_pixel,
            cb_raw                      = sfu.checkBox_save_raw,
            cb_reference                = sfu.checkBox_save_reference,
            cb_text                     = sfu.checkBox_save_text,
            cb_wavelength               = sfu.checkBox_save_wavelength,
            cb_wavenumber               = sfu.checkBox_save_wavenumber,
            config                      = ctl.config,
            file_manager                = ctl.file_manager,
            interp                      = ctl.interp,
            lb_location                 = sfu.label_scope_setup_save_location,
            le_label_template           = sfu.lineEdit_save_label_template,
            le_note                     = sfu.lineEdit_scope_capture_save_note,
            le_prefix                   = sfu.lineEdit_scope_capture_save_prefix,
            le_suffix                   = sfu.lineEdit_scope_capture_save_suffix,
            multispec                   = ctl.multispec,
            rb_by_col                   = sfu.radioButton_save_by_column,
            rb_by_row                   = sfu.radioButton_save_by_row)

        self.header("instantiating PageNavigation")
        ctl.page_nav = PageNavigation(
            graph                       = ctl.graph,
            logging_feature             = ctl.logging_feature,
            marquee                     = ctl.marquee,
            multispec                   = ctl.multispec,
            save_options                = ctl.save_options,
            stylesheets                 = ctl.stylesheets,

            button_raman                = sfu.pushButton_raman,
            button_non_raman            = sfu.pushButton_non_raman,
            button_expert               = sfu.pushButton_expert,
            combo_view                  = sfu.comboBox_view,
            stack_main                  = sfu.stackedWidget_low,

            fr_transmission_options     = sfu.frame_transmission_options,        # todo move to TransmissionFeature
            fr_area_scan                = sfu.frame_area_scan_widget,
            fr_baseline                 = sfu.frame_baseline_correction,
            fr_post                     = sfu.frame_post_processing,
            fr_tec                      = sfu.frame_tec_control,
            fr_region                   = sfu.frame_region_control,

            update_feature_visibility   = ctl.update_feature_visibility,
            sfu                         = sfu)

        self.header("instantiating MeasurementFactory")
        ctl.measurement_factory = MeasurementFactory(
            colors                      = ctl.colors,
            file_manager                = ctl.file_manager,
            focus_listener              = ctl.focus_listener,
            graph                       = ctl.graph,
            plugin_graph                = ctl.get_plugin_graph,
            gui                         = ctl.gui,
            render_curve                = ctl.thumbnail_render_curve,
            render_graph                = ctl.thumbnail_render_graph,
            save_options                = ctl.save_options,
            stylesheets                 = ctl.stylesheets)

        self.header("instantiating Measurements")
        ctl.measurements = Measurements(
            button_erase                = sfu.pushButton_erase_captures,
            button_export               = sfu.pushButton_export_session,
            button_load                 = sfu.pushButton_scope_capture_load,
            button_resize               = sfu.pushButton_resize_captures,
            button_resort               = sfu.pushButton_resort_captures,
            factory                     = ctl.measurement_factory,
            file_manager                = ctl.file_manager,
            form                        = ctl.form,
            gui                         = ctl.gui,
            label_count                 = sfu.label_session_count,
            layout                      = sfu.verticalLayout_scope_capture_save,
            marquee                     = ctl.marquee,
            reprocess_callback          = ctl.reprocess,
            vignette_roi                = ctl.vignette_roi)
        ctl.graph.measurements = ctl.measurements

        self.header("instantiating Authentication")
        ctl.authentication = Authentication(
            gui                         = ctl.gui,
            marquee                     = ctl.marquee,
            parent                      = ctl.form,

            button_login                = sfu.pushButton_admin_login,
            combo_view                 = sfu.comboBox_view,

            oem_widgets                 = [ sfu.pushButton_write_eeprom, sfu.pushButton_importEEPROM, sfu.pushButton_exportEEPROM, sfu.pushButton_restore_eeprom, sfu.pushButton_reset_fpga ],
            advanced_widgets            = [ sfu.doubleSpinBox_lightSourceWidget_excitation_nm,
                                            sfu.label_lightSourceWidget_excitation_nm,
                                            sfu.tabWidget_advanced_features ])

        self.header("instantiating EEPROMWriter")
        ctl.eeprom_writer = EEPROMWriter(
            authentication              = ctl.authentication,
            button_save                 = sfu.pushButton_write_eeprom,
            marquee                     = ctl.marquee,
            multispec                   = ctl.multispec,
            reset_hardware_errors       = ctl.clear_response_errors)

        self.header("instantiating EEPROMEditor")
        ctl.eeprom_editor = EEPROMEditor(
            authentication              = ctl.authentication,
            bt_copy                     = sfu.pushButton_eeprom_clipboard,
            clipboard                   = ctl.clipboard,
            eeprom_writer               = ctl.eeprom_writer,
            image_resources             = ctl.image_resources,
            lb_digest                   = sfu.label_eeprom_digest,
            lb_product_image            = sfu.label_product_image,
            lb_serial                   = sfu.label_serial,
            multispec                   = ctl.multispec,
            sfu                         = sfu,
            stylesheets                 = ctl.stylesheets,
            update_gain_and_offset_callback = ctl.update_gain_and_offset,
            update_wavecal_callback     = ctl.update_wavecal,
            vignette_roi                = ctl.vignette_roi,
            current_spectrometer        = ctl.current_spectrometer)

        self.header("instantiating RamanIntensityCorrection")
        ctl.raman_intensity_correction = RamanIntensityCorrection(
            cb_enable                   = sfu.checkBox_raman_intensity_correction,
            guide                       = ctl.guide,
            multispec                   = ctl.multispec,
            page_nav                    = ctl.page_nav,
            vignette_roi                = ctl.vignette_roi)

        self.header("instantiating LaserControlFeature")
        ctl.laser_control = LaserControlFeature(
            battery_feature             = ctl.battery_feature,
            eeprom_editor               = ctl.eeprom_editor,
            gui                         = ctl.gui,
            marquee                     = ctl.marquee,
            multispec                   = ctl.multispec,
            page_nav                    = ctl.page_nav,
            status_indicators           = ctl.status_indicators,
            raman_intensity_correction  = ctl.raman_intensity_correction,

            button_dn                   = sfu.pushButton_laser_power_dn,
            button_up                   = sfu.pushButton_laser_power_up,
            button_toggle               = sfu.pushButton_laser_toggle,
            lb_watchdog                 = sfu.label_laser_watchdog_sec,
            spinbox_excitation          = sfu.doubleSpinBox_lightSourceWidget_excitation_nm, # not EEPROMEditor
            spinbox_power               = sfu.doubleSpinBox_laser_power,
            slider_power                = sfu.verticalSlider_laser_power,
            spinbox_watchdog            = sfu.spinBox_laser_watchdog_sec,
            guide                       = ctl.guide)

        self.header("instantiating LaserTemperatureFeature")
        ctl.laser_temperature = LaserTemperatureFeature(
            sfu                         = sfu,
            graph                       = ctl.graph,
            multispec                   = ctl.multispec,
            lb_degC                     = sfu.label_hardware_capture_details_laser_temperature,
            clear_btn                   = sfu.laser_temp_pushButton,
            make_pen                    = ctl.gui.make_pen,
            clipboard                   = ctl.clipboard,
            hardware_file_manager       = ctl.hardware_file_manager)

        self.header("instantiating Sounds")
        ctl.sounds = Sounds(
            checkbox                    = sfu.checkBox_sound_enable,
            config                      = ctl.config,
            path                        = "enlighten/assets/example_data/sounds")

        self.header("instantiating ScanAveragingFeature")
        ctl.scan_averaging = ScanAveragingFeature(
            bt_dn                       = sfu.pushButton_scan_averaging_dn,
            bt_up                       = sfu.pushButton_scan_averaging_up,
            multispec                   = ctl.multispec,
            spinbox                     = sfu.spinBox_scan_averaging,
            label                       = sfu.label_scan_averaging)

        self.header("instantiating TakeOneFeature")
        ctl.take_one = TakeOneFeature(
            multispec                   = ctl.multispec,
            scan_averaging              = ctl.scan_averaging)

        self.header("instantiating CloudManager")
        ctl.cloud_manager = CloudManager(
            cb_enabled                  = sfu.checkBox_cloud_config_download_enabled,
            restore_button              = sfu.pushButton_restore_eeprom,

            config                      = ctl.config,
            eeprom_editor               = ctl.eeprom_editor)

        self.header("instantiating VCRControls")
        ctl.vcr_controls = VCRControls(
            bt_pause                    = sfu.pushButton_scope_capture_pause,
            bt_play                     = sfu.pushButton_scope_capture_play,
            bt_save                     = sfu.pushButton_scope_capture_save,
            bt_start_collection         = sfu.pushButton_scope_capture_start_collection,
            bt_step                     = sfu.pushButton_scope_capture_step,
            bt_step_save                = sfu.pushButton_scope_capture_step_save,
            bt_stop                     = sfu.pushButton_scope_capture_stop,
            gui                         = ctl.gui,
            multispec                   = ctl.multispec,
            scan_averaging              = ctl.scan_averaging,
            take_one                    = ctl.take_one)
        ctl.vcr_controls.register_observer("save", ctl.save_current_spectra)
        ctl.scan_averaging.set_vcr_controls(ctl.vcr_controls)

        self.header("instantiating BaselineCorrection")
        ctl.baseline_correction = BaselineCorrection(
            cb_enabled                  = sfu.checkBox_baselineCorrection_enable,
            cb_show_curve               = sfu.checkBox_baselineCorrection_show,
            combo_algo                  = sfu.comboBox_baselineCorrection_algo,
            config                      = ctl.config,
            guide                       = ctl.guide,
            multispec                   = ctl.multispec,
            page_nav                    = ctl.page_nav,
            vignette_roi                = ctl.vignette_roi,
            graph                       = ctl.graph)

        self.header("instantiating DarkFeature")
        ctl.dark_feature = DarkFeature(
            generate_x_axis             = ctl.generate_x_axis,
            gui                         = ctl.gui,
            marquee                     = ctl.marquee,
            measurement_factory         = ctl.measurement_factory,
            multispec                   = ctl.multispec,
            save_options                = ctl.save_options,
            set_curve_data              = ctl.set_curve_data,
            raman_intensity_correction  = ctl.raman_intensity_correction,
            button_clear                = sfu.pushButton_dark_clear,
            button_load                 = sfu.pushButton_dark_load,
            button_store                = sfu.pushButton_dark_store,
            button_toggle               = sfu.pushButton_scope_toggle_dark,
            lb_timestamp                = sfu.label_dark_timestamp,
            stacked_widget              = sfu.stackedWidget_scope_setup_dark_spectrum,
            gui_make_pen                = ctl.gui.make_pen)

        self.header("instantiating ReferenceFeature")
        ctl.reference_feature = ReferenceFeature(
            graph                       = ctl.graph,
            gui                         = ctl.gui,
            marquee                     = ctl.marquee,
            measurement_factory         = ctl.measurement_factory,
            multispec                   = ctl.multispec,
            page_nav                    = ctl.page_nav,
            save_options                = ctl.save_options,
            set_curve_data              = ctl.set_curve_data,
                                        
            button_clear                = sfu.pushButton_reference_clear,
            button_load                 = sfu.pushButton_reference_load,
            button_store                = sfu.pushButton_reference_store,
            button_toggle               = sfu.pushButton_scope_toggle_reference,
            frame_setup                 = sfu.frame_scopeSetup_spectra_reference_white,
            lb_timestamp                = sfu.label_reference_timestamp,
            stacked_widget              = sfu.stackedWidget_scope_setup_reference_spectrum,
            gui_make_pen                = ctl.gui.make_pen)

        self.header("instantiating BatchCollection")
        ctl.batch_collection = BatchCollection(
            config                        = ctl.config,
            dark_feature                  = ctl.dark_feature,
            factory                       = ctl.measurement_factory,
            laser_enable_callback         = ctl.laser_control.set_laser_enable,
            marquee                       = ctl.marquee,
            measurements                  = ctl.measurements,
            multispec                     = ctl.multispec,
            save_options                  = ctl.save_options,
            vcr_controls                  = ctl.vcr_controls,

            cb_enabled                    = sfu.checkBox_BatchCollection_enabled,
            cb_dark_before_batch          = sfu.checkBox_BatchCollection_dark_before_batch,
            cb_clear_before_batch         = sfu.checkBox_BatchCollection_clear_before_batch,
            cb_export_after_batch         = sfu.checkBox_BatchCollection_export_after_batch,
            lb_explain                    = sfu.label_BatchCollection_explain,
            rb_laser_manual               = sfu.radioButton_BatchCollection_laser_manual,
            rb_laser_spectrum             = sfu.radioButton_BatchCollection_laser_spectrum,
            rb_laser_batch                = sfu.radioButton_BatchCollection_laser_batch,
            spinbox_measurement_count     = sfu.spinBox_BatchCollection_measurement_count,
            spinbox_measurement_period_ms = sfu.spinBox_BatchCollection_measurement_period_ms,
            spinbox_batch_count           = sfu.spinBox_BatchCollection_batch_count,
            spinbox_batch_period_sec      = sfu.spinBox_BatchCollection_batch_period_sec,
            spinbox_laser_warmup_ms       = sfu.spinBox_BatchCollection_laser_warmup_ms,
            spinbox_collection_timeout    = sfu.spinBox_BatchCollection_collection_timeout,
            )

        self.header("instantiating BoxcarFeature")
        ctl.boxcar = BoxcarFeature(
            bt_dn                       = sfu.pushButton_boxcar_half_width_dn,
            bt_up                       = sfu.pushButton_boxcar_half_width_up,
            spinbox                     = sfu.spinBox_boxcar_half_width,
            
            multispec                   = ctl.multispec,
            page_nav                    = ctl.page_nav,
            )

        self.header("instantiating IntegrationTimeFeature")
        ctl.integration_time_feature = IntegrationTimeFeature(
            bt_dn                       = sfu.pushButton_integration_time_ms_dn,
            bt_up                       = sfu.pushButton_integration_time_ms_up,
            multispec                   = ctl.multispec,
            slider                      = sfu.slider_integration_time_ms,
            spinbox                     = sfu.spinBox_integration_time_ms)

        self.header("instantiating GainDBFeature")
        ctl.gain_db_feature = GainDBFeature(
            bt_dn                       = sfu.pushButton_gain_dn,
            bt_up                       = sfu.pushButton_gain_up,
            label                       = sfu.label_gainWidget_title,
            multispec                   = ctl.multispec,
            slider                      = sfu.slider_gain,
            spinbox                     = sfu.doubleSpinBox_gain)

        self.header("instantiating BLEManager")
        ctl.ble_manager = BLEManager(
            marquee                     = ctl.marquee,
            ble_button                  = sfu.pushButton_bleScan,
            controller_connect          = ctl.connect_new,
            controller_disconnect       = ctl.disconnect_device,
            progress_bar                = sfu.readingProgressBar,
            multispec                   = ctl.multispec)

        self.header("instantiating RamanModeFeature")
        ctl.raman_mode_feature = RamanModeFeature(
            bt_laser                    = sfu.pushButton_laser_toggle,
            cb_enable                   = sfu.checkBox_raman_mode_enable,
            multispec                   = ctl.multispec,
            page_nav                    = ctl.page_nav,
            vcr_controls                = ctl.vcr_controls)

        # TODO: refactor like PluginController
        self.header("instantiating KIAFeature")
        ctl.kia_feature = KIAFeature(
            baseline_correction         = ctl.baseline_correction,
            bt_alias                    = sfu.pushButton_id_results_make_alias,
            bt_benign                   = sfu.pushButton_id_results_flag_benign,
            bt_clear                    = sfu.pushButton_id_results_clear,
            bt_hazard                   = sfu.pushButton_id_results_flag_hazard,
            bt_id                       = sfu.pushButton_scope_id,
            bt_reset                    = sfu.pushButton_id_results_reset,
            bt_suppress                 = sfu.pushButton_id_results_suppress,
            cb_all                      = sfu.checkBox_kia_display_all_results,
            cb_enabled                  = sfu.checkBox_kia_enabled,
            cb_hazard                   = sfu.checkBox_kia_alarm_low_scoring_hazards,
            colors                      = ctl.colors,
            page_nav                    = ctl.page_nav,
            file_manager                = ctl.file_manager,
            frame_results               = sfu.frame_id_results_white,
            frame_side                  = sfu.frame_kia_outer,
            generate_x_axis             = ctl.generate_x_axis,
            get_last_processed_reading  = ctl.get_last_processed_reading,
            guide                       = ctl.guide,
            lb_logo                     = sfu.label_kia_logo,
            lb_name                     = sfu.label_kia_compound_name,
            lb_path                     = sfu.label_kia_install_path,
            lb_processing               = sfu.label_kia_processing,
            lb_score                    = sfu.label_kia_score,
            logging_feature             = ctl.logging_feature,
            marquee                     = ctl.marquee,
            measurements                = ctl.measurements,
            multispec                   = ctl.multispec,
            raman_intensity_correction  = ctl.raman_intensity_correction,
            sb_score_min                = sfu.spinBox_kia_score_min,
            sb_max_results              = sfu.spinBox_kia_max_results,
            sounds                      = ctl.sounds,
            stylesheets                 = ctl.stylesheets,
            table_recent                = sfu.tableWidget_id_match_recent,
            table_results               = sfu.tableWidget_id_match_results,
            vcr_controls                = ctl.vcr_controls,
            vignette_roi                = ctl.vignette_roi)
        ctl.measurement_factory.kia = ctl.kia_feature

        self.header("instantiating RichardsonLucy")
        ctl.richardson_lucy = RichardsonLucy(
            cb_enable                   = sfu.checkBox_richardson_lucy,
            config                      = ctl.config,
            graph                       = ctl.graph,
            multispec                   = ctl.multispec,
            vignette_roi                = ctl.vignette_roi)

        self.header("instantiating ManufacturingFeature")
        ctl.mfg = ManufacturingFeature(
            bt_dfu                      = sfu.pushButton_mfg_dfu,
            multispec                   = ctl.multispec)

        self.header("instantiating HardwareCaptureControlFeature")
        ctl.hardware_control_feature = HardwareCaptureControlFeature(
            sfu                         = sfu,
            graph                       = ctl.graph,
            laser_feature               = ctl.laser_temperature,
            detector_feature            = ctl.detector_temperature)

        self.header("instantiating PluginController")
        ctl.plugin_controller = PluginController(
            colors                      = ctl.colors,
            config                      = ctl.config,
            generate_x_axis             = ctl.generate_x_axis,
            get_last_processed_reading  = ctl.get_last_processed_reading,
            get_settings                = ctl.settings,
            graph_scope                 = ctl.graph,
            gui                         = ctl.gui,
            marquee                     = ctl.marquee,
            measurement_factory         = ctl.measurement_factory,
            multispec                   = ctl.multispec,
            parent                      = ctl.form,
            save_options                = ctl.save_options,
            kia_feature                 = ctl.kia_feature,
            measurements_clipboard      = ctl.measurements,
<<<<<<< HEAD
            get_grid_display            = ctl.get_grid_display,
            vignette_feature            = ctl.vignette_roi,
=======
>>>>>>> 9db0bff7

            button_process              = sfu.pushButton_plugin_process,
            cb_connected                = sfu.checkBox_plugin_connected,
            cb_enabled                  = sfu.checkBox_plugin_enabled,
            combo_graph_pos             = sfu.comboBox_plugin_graph_pos,
            combo_module                = sfu.comboBox_plugin_module,
            frame_control               = sfu.frame_plugin_control,
            frame_fields                = sfu.frame_plugin_fields,
            layout_graphs               = sfu.layout_scope_capture_graphs,
            lb_graph_pos                = sfu.label_plugin_graph_pos,
            lb_title                    = sfu.label_plugin_title,
            lb_widget                   = sfu.label_plugin_widget,
            vlayout_fields              = sfu.verticalLayout_plugin_fields,
            measurements                = ctl.measurements)

        self.header("instantiating GridFeature")
        ctl.grid = GridFeature(
            button                      = sfu.pushButton_graphGrid,
            gui                         = ctl.gui,
            stylesheets                 = ctl.stylesheets,
            plots                       = {
                                            "scope graph" : [ctl.graph, "plot"],
                                            "plugin graph": [ctl.plugin_controller, "graph_plugin", "plot"],
                                          })
        ctl.plugin_controller.grid = ctl.grid

        self.header("instantiating AreaScanFeature")
        ctl.area_scan = AreaScanFeature(
            bt_save                     = sfu.pushButton_area_scan_save,
            cb_enable                   = sfu.checkBox_area_scan_enable,
            cb_fast                     = sfu.checkBox_area_scan_fast,
            frame_image                 = sfu.frame_area_scan_image,
            frame_live                  = sfu.frame_area_scan_live,
            graphics_view               = sfu.graphicsView_area_scan,
            gui                         = ctl.gui,
            layout_live                 = sfu.layout_area_scan_live,
            lb_current                  = sfu.label_area_scan_current_line,
            lb_frame_count              = sfu.label_area_scan_frame_count,
            marquee                     = ctl.marquee,
            multispec                   = ctl.multispec,
            progress_bar                = sfu.progressBar_area_scan,
            save_options                = ctl.save_options,
            sb_start                    = sfu.spinBox_area_scan_start_line,
            sb_stop                     = sfu.spinBox_area_scan_stop_line,
            sb_delay_ms                 = sfu.spinBox_area_scan_delay_ms,
            set_curve_data              = ctl.set_curve_data)

        self.header("instantiating RamanShiftCorrectionFeature")
        ctl.raman_shift_correction = RamanShiftCorrectionFeature(
            button                      = sfu.pushButton_ramanCorrection,
            cb_visible                  = sfu.checkBox_ramanCorrection_visible,
            combo                       = sfu.comboBox_ramanCorrection_compoundName,
            config                      = ctl.config,
            frame                       = sfu.frame_ramanCorrection_white,
            graph                       = ctl.graph,
            gui                         = ctl.gui,
            marquee                     = ctl.marquee,
            multispec                   = ctl.multispec,
            page_nav                    = ctl.page_nav)

        self.header("instantiating AccessoryControlFeature")
        ctl.accessory_control = AccessoryControlFeature(
            cb_display                  = sfu.checkBox_accessory_cont_strobe_display,
            cb_enable                   = sfu.checkBox_accessory_cont_strobe_enable,
            cb_fan                      = sfu.checkBox_accessory_fan,
            cb_lamp                     = sfu.checkBox_accessory_lamp,
            cb_shutter                  = sfu.checkBox_accessory_shutter,
            frame_cont_strobe           = sfu.frame_accessory_cont_strobe,
            frame_widget                = sfu.frame_accessory_widget,
            multispec                   = ctl.multispec,
            sb_freq_hz                  = sfu.spinBox_accessory_cont_strobe_freq_hz,
            sb_width_us                 = sfu.spinBox_accessory_cont_strobe_width_us)

        self.header("instantiating HighGainModeFeature")
        ctl.high_gain_mode = HighGainModeFeature(
            cb_enabled                  = sfu.checkBox_high_gain_mode_enabled,
            multispec                   = ctl.multispec)

        self.header("instantiating RegionControlFeature")
        ctl.region_control = RegionControlFeature(
            cb_enabled                  = sfu.checkBox_region_enabled,
            multispec                   = ctl.multispec,
            spinbox                     = sfu.spinBox_region)

        self.header("done with Business Object creation")

    def destroy(self):
        log.info("destroying business objects")
        ctl = self.controller

        # anything with external processes
        for feature in [ ctl.kia_feature,
                         ctl.plugin_controller ]:
            feature.disconnect()                        

        # anything with timers, observers etc
        for feature in [ ctl.marquee, 
                         ctl.guide ]:
            feature.stop()

        log.info("done destroying business objects")<|MERGE_RESOLUTION|>--- conflicted
+++ resolved
@@ -757,11 +757,7 @@
             save_options                = ctl.save_options,
             kia_feature                 = ctl.kia_feature,
             measurements_clipboard      = ctl.measurements,
-<<<<<<< HEAD
-            get_grid_display            = ctl.get_grid_display,
             vignette_feature            = ctl.vignette_roi,
-=======
->>>>>>> 9db0bff7
 
             button_process              = sfu.pushButton_plugin_process,
             cb_connected                = sfu.checkBox_plugin_connected,
