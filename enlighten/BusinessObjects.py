--- conflicted
+++ resolved
@@ -648,16 +648,11 @@
             page_nav                    = ctl.page_nav,
             vcr_controls                = ctl.vcr_controls)
 
-<<<<<<< HEAD
-        # TODO: refactor like PluginController
-=======
         ctl.despiking_feature = DespikingFeature(
             spin_tau                    = sfu.doubleSpinBox_tau_despike,
-            spin_window                 = sfu.spinBox_window_despike,
-            )
-
-        # TODO: refactor like PluginController (why pass log_queue?)
->>>>>>> fa9013c0
+            spin_window                 = sfu.spinBox_window_despike)
+
+        # TODO: refactor like PluginController
         self.header("instantiating KIAFeature")
         ctl.kia_feature = KIAFeature(
             baseline_correction         = ctl.baseline_correction,
