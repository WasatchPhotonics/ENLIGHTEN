import logging

from . import util

# Dialog box cruft
from PySide2 import QtGui, QtCore 
from .assets.uic_qrc import dialog_advanced_options
from .BasicDialog import BasicDialog

log = logging.getLogger(__name__)

class AdvancedOptionsFeature:
    """
    Encapsulates the "Advanced Options" control widget atop the Spectrometer 
    Control column on the GUI.
    
    - persists state ("never_show") through Configuration / enlighten.ini
    - is potentially affected by selected / current spectrometer or hotplugs (not 
      all models support TEC control or AreaScan)
    
    @par Relationship to Authentication
    
    Currently there is no interaction betwween Authentication (which "hides" 
    non-user-facing features like rare OEM and Manufacturing options behind
    passwords) and Advanced Options (which simply hides them behind a warning 
    dialog).
    
    Checking the Advanced Options checkbox does not affect your "login level"
    with respect to Authentication, nor does logging-in affect your Advanced 
    Options selection(s).  They are different "gateways" which obscure / protect
    different sets of features.
    """
    
    def __init__(self,
            cb_enable,          # main "enable" checkbox for Advanced Features
            cb_area_scan,       # whether to show AreaScan widget
            cb_baseline,        # whether to show BaselineCorrection widget
            cb_post,            # whether to show PostProcessingOptions widget
            cb_region,          
            cb_tec,             # whether to show TECControl widget
            cb_despike,
            config,             # Configuration (enlighten.ini)
            fr_subopt,          # sub-frame wrapping all CheckBoxes other than Enable
            fr_area_scan,       # frame containing AreaScan widget
            fr_baseline,        # frame containing BaselineCorrection widget
            fr_post,            # frame containing PostProcessingOptions widget
            fr_region,
            fr_tec,             # frame containing TECControl widget
            fr_despike,
            multispec,          # used to selectively "allow" use of model-specific features on hotplug / selection
            stylesheets) -> None:       # used to format dialog

        self.cb_enable      = cb_enable
        self.cb_area_scan   = cb_area_scan
        self.cb_baseline    = cb_baseline
        self.cb_post        = cb_post
        self.cb_region      = cb_region
        self.cb_tec         = cb_tec
        self.cb_despike     = cb_despike
        self.config         = config
        self.fr_subopt      = fr_subopt
        self.fr_area_scan   = fr_area_scan
        self.fr_baseline    = fr_baseline
        self.fr_post        = fr_post
        self.fr_region      = fr_region
        self.fr_tec         = fr_tec
        self.fr_despike     = fr_despike
        self.multispec      = multispec

        self.enabled            = False
        self.area_scan_visible  = False
        self.baseline_visible   = False
        self.post_visible       = False
        self.region_visible     = False
        self.tec_visible        = False

        self.dialog_shown       = False
        self.dialog_warning     = BasicDialog(title="Advanced Options Confirmation", layout=dialog_advanced_options, modal=True)
        self.never_show         = self.config.get_bool("advanced_options", "never_show")

        stylesheets.apply(self.dialog_warning, "enlighten") 

        self.cb_enable                      .stateChanged   .connect(self.enable_callback)
        self.cb_area_scan                   .stateChanged   .connect(self.area_scan_callback)
        self.cb_baseline                    .stateChanged   .connect(self.baseline_callback)
        self.cb_post                        .stateChanged   .connect(self.post_callback)
        self.cb_region                      .stateChanged   .connect(self.region_callback)
        self.cb_tec                         .stateChanged   .connect(self.tec_callback)
        self.cb_despike                     .stateChanged   .connect(self.despike_callback)
        self.dialog_warning.ui.buttonBox    .accepted       .connect(self.dialog_accepted_callback)
        self.dialog_warning.ui.buttonBox    .rejected       .connect(self.dialog_rejected_callback)

        self.update_visibility()

    # ##########################################################################
    #                                                                          #
    #                             Public Methods                               #
    #                                                                          #
    # ##########################################################################

<<<<<<< HEAD
    def update_visibility(self):
=======
    def update_visibility(self) -> None:
        log.debug("AdvancedOptionsFeature: update_visibility")
>>>>>>> fa9013c0
        spec = self.multispec.current_spectrometer()
        if spec is None:
            self.enabled = False

            for attr_name, attr in self.__dict__.items():
                if attr_name.startswith('fr_'):
                    attr.setVisible(False)
                elif attr_name.startswith('cb_'):
                    attr.setChecked(False)

            self.set_area_scan_available(False)
            self.set_tec_available(False)
            self.set_region_available(False)
            return
    
        is_ingaas = spec.settings.is_ingaas()
        self.enabled = self.cb_enable.isChecked()
        
        self.set_area_scan_available(not is_ingaas)
        self.set_tec_available(spec.settings.eeprom.has_cooling)
        self.set_region_available(spec.settings.is_imx())

        self.fr_subopt      .setVisible(self.enabled)
        self.fr_area_scan   .setVisible(self.area_scan_visible)
        self.fr_baseline    .setVisible(self.baseline_visible)
        self.fr_post        .setVisible(self.post_visible)
        self.fr_region      .setVisible(self.region_visible)
        self.fr_tec         .setVisible(self.tec_visible)

    # ##########################################################################
    #                                                                          #
    #                           Dialog Shenanigans                             #
    #                                                                          #
    # ##########################################################################

<<<<<<< HEAD
    def dialog_rejected_callback(self):
        """ The user clicked "Cancel" on the warning dialog """
        self.cb_enable.setChecked(False)
        self.update_gui()

    def dialog_accepted_callback(self):
        """ The user clicked "Ok" on the warning dialog (and maybe the checkbox). """
=======
    ## The user clicked "Cancel" on the warning dialog 
    def dialog_rejected_callback(self) -> None:
        self.cb_enable.setChecked(False)
        self.update_gui()

    ## The user clicked "Ok" on the warning dialog (and maybe the checkbox).
    def dialog_accepted_callback(self) -> None:
>>>>>>> fa9013c0
        self.dialog_shown = True
        self.never_show = self.dialog_warning.ui.checkBox.isChecked()
        self.config.set("advanced_options", "never_show", self.never_show)
        self.update_gui()

    def enable_callback(self):
        """ The user clicked the "Advanced" checkbox, so display or hide the sub-options frame """
        if self.cb_enable.isChecked() and not self.dialog_shown and not self.never_show:
            return self.dialog_warning.display()
        self.update_gui()
    
    def update_gui(self) -> None:
        self.enabled = self.cb_enable.isChecked()
        self.fr_subopt.setVisible(self.enabled)
        if not self.enabled:
            self.cb_area_scan.setChecked(False)
            self.cb_baseline .setChecked(False)
            self.cb_post     .setChecked(False)
            self.cb_region   .setChecked(False)
            self.cb_tec      .setChecked(False)

    # ##########################################################################
    #                                                                          #
    #                         Availability Methods                             #
    #                                                                          #
    # ##########################################################################

    # These methods are used to optionally hide or make available options which
    # only apply to certain types of spectrometer (TEC, area scan etc)

<<<<<<< HEAD
    def set_tec_available(self, flag):
        """ It has been decided that TEC Control is (or is not) a reasonable option for the current spectrometer """
=======
    ## 
    # It has been decided that TEC Control is (or is not) a reasonable option for
    # the current spectrometer
    def set_tec_available(self, flag: bool) -> None:
>>>>>>> fa9013c0
        self.cb_tec.setVisible(flag)
        if not flag:
            self.tec_visible = False
            self.fr_tec.setVisible(False)

<<<<<<< HEAD
    def set_area_scan_available(self, flag):
        """ It has been decided that Area Scan is (or is not) a reasonable option for the current spectrometer """
=======
    ## 
    # It has been decided that Area Scan is (or is not) a reasonable option for 
    # the current spectrometer
    def set_area_scan_available(self, flag: bool) -> None:
>>>>>>> fa9013c0
        self.cb_area_scan.setVisible(flag)
        if not flag:
            self.area_scan_visible = False
            self.fr_area_scan.setVisible(False)

    def set_region_available(self, flag: bool) -> None:
        self.cb_region.setVisible(flag)
        if not flag:
            self.region_visible = False
            self.fr_region.setVisible(False)

    # ##########################################################################
    #                                                                          #
    #                         Per-Feature Callbacks                            #
    #                                                                          #
    # ##########################################################################

    # the per-feature checkbox callbacks

    def area_scan_callback(self) -> None:
        self.area_scan_visible = self.cb_area_scan.isChecked()
        self.fr_area_scan.setVisible(self.area_scan_visible)

    def despike_callback(self) -> None:
        self.despike_visible = self.cb_despike.isChecked()
        self.fr_despike.setVisible(self.despike_visible)

    def baseline_callback(self) -> None:
        self.baseline_visible = self.cb_baseline.isChecked()
        self.fr_baseline.setVisible(self.baseline_visible)

    def post_callback(self) -> None:
        self.post_visible = self.cb_post.isChecked()
        self.fr_post.setVisible(self.post_visible)

    def region_callback(self) -> None:
        self.region_visible = self.cb_region.isChecked()
        self.fr_region.setVisible(self.region_visible)

    def tec_callback(self) -> None:
        self.tec_visible = self.cb_tec.isChecked()
        self.fr_tec.setVisible(self.tec_visible)<|MERGE_RESOLUTION|>--- conflicted
+++ resolved
@@ -98,12 +98,7 @@
     #                                                                          #
     # ##########################################################################
 
-<<<<<<< HEAD
-    def update_visibility(self):
-=======
     def update_visibility(self) -> None:
-        log.debug("AdvancedOptionsFeature: update_visibility")
->>>>>>> fa9013c0
         spec = self.multispec.current_spectrometer()
         if spec is None:
             self.enabled = False
@@ -139,23 +134,13 @@
     #                                                                          #
     # ##########################################################################
 
-<<<<<<< HEAD
-    def dialog_rejected_callback(self):
+    def dialog_rejected_callback(self) -> None:
         """ The user clicked "Cancel" on the warning dialog """
         self.cb_enable.setChecked(False)
         self.update_gui()
 
-    def dialog_accepted_callback(self):
+    def dialog_accepted_callback(self) -> None:
         """ The user clicked "Ok" on the warning dialog (and maybe the checkbox). """
-=======
-    ## The user clicked "Cancel" on the warning dialog 
-    def dialog_rejected_callback(self) -> None:
-        self.cb_enable.setChecked(False)
-        self.update_gui()
-
-    ## The user clicked "Ok" on the warning dialog (and maybe the checkbox).
-    def dialog_accepted_callback(self) -> None:
->>>>>>> fa9013c0
         self.dialog_shown = True
         self.never_show = self.dialog_warning.ui.checkBox.isChecked()
         self.config.set("advanced_options", "never_show", self.never_show)
@@ -186,29 +171,15 @@
     # These methods are used to optionally hide or make available options which
     # only apply to certain types of spectrometer (TEC, area scan etc)
 
-<<<<<<< HEAD
-    def set_tec_available(self, flag):
+    def set_tec_available(self, flag: bool) -> None:
         """ It has been decided that TEC Control is (or is not) a reasonable option for the current spectrometer """
-=======
-    ## 
-    # It has been decided that TEC Control is (or is not) a reasonable option for
-    # the current spectrometer
-    def set_tec_available(self, flag: bool) -> None:
->>>>>>> fa9013c0
         self.cb_tec.setVisible(flag)
         if not flag:
             self.tec_visible = False
             self.fr_tec.setVisible(False)
 
-<<<<<<< HEAD
-    def set_area_scan_available(self, flag):
+    def set_area_scan_available(self, flag: bool) -> None:
         """ It has been decided that Area Scan is (or is not) a reasonable option for the current spectrometer """
-=======
-    ## 
-    # It has been decided that Area Scan is (or is not) a reasonable option for 
-    # the current spectrometer
-    def set_area_scan_available(self, flag: bool) -> None:
->>>>>>> fa9013c0
         self.cb_area_scan.setVisible(flag)
         if not flag:
             self.area_scan_visible = False
