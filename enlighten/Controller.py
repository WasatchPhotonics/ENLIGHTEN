--- conflicted
+++ resolved
@@ -2285,13 +2285,12 @@
         if spec is None:
             return
 
-<<<<<<< HEAD
-        wasatch_device = spec.device
-
-        wasatch_device.change_setting("reset_fpga", None)
+        spec.device.change_setting("reset_fpga", None)
 
     def get_plugin_graph(self) -> Graph:
-        """Check if the current plugin has a graph and return it otherwise return the main graph"""
+        """
+        Check if the current plugin has a graph and return it otherwise return the main graph
+        """
         module_info = self.plugin_controller.get_current_module_info()
         if module_info is None:
             return self.graph
@@ -2300,9 +2299,6 @@
             return self.plugin_controller.graph_plugin
         else:
             return self.graph
-=======
-        spec.device.change_setting("reset_fpga", None)
->>>>>>> 9db0bff7
 
     def update_hardware_window(self):
         for spec in self.multispec.spectrometers.values():
