--- conflicted
+++ resolved
@@ -12,11 +12,8 @@
 @todo consider making "common" a package (directory), and each of these classes
       can be modules (files) within it
 """
-<<<<<<< HEAD
-VERSION = "3.2.32"
-=======
+
 VERSION = "3.2.33"
->>>>>>> 488ebbce
 
 """ ENLIGHTEN's application version number (checked by scripts/deploy and bootstrap.bat) """
 
