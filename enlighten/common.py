--- conflicted
+++ resolved
@@ -16,11 +16,7 @@
       can be modules (files) within it
 """
     
-<<<<<<< HEAD
-VERSION = "3.2.3"
-=======
-VERSION = "3.2.5"
->>>>>>> 21a83879
+VERSION = "3.2.6"
 """ ENLIGHTEN's application version number (checked by scripts/deploy and bootstrap.bat) """
 
 class Techniques(IntEnum):
