import logging
import os

# needed to allow plugins to access tensorflow
import tensorflow

from enum import IntEnum

log = logging.getLogger(__name__)

"""
Namespace containing various enums and constants used elsewhere within the 
application.

@todo consider making "common" a package (directory), and each of these classes
      can be modules (files) within it
"""
<<<<<<< HEAD
    
=======

>>>>>>> bf3802b2
VERSION = "3.2.9"

""" ENLIGHTEN's application version number (checked by scripts/deploy and bootstrap.bat) """

class Techniques(IntEnum):
    HARDWARE            = 0
    SCOPE               = 1
    RAMAN               = 2 
    TRANSMISSION        = 3
    ABSORBANCE          = 4
"""
It's important to keep this list in sync with the comboBoxTechnique items.
@todo consider auto-populating inside code
"""

class TechniquesHelper:
    pretty_names = {
        Techniques.HARDWARE:     "Hardware",
        Techniques.SCOPE:        "Scope",
        Techniques.RAMAN:        "Raman",
        Techniques.TRANSMISSION: "Transmission",
        Techniques.ABSORBANCE:   "Absorbance"
    }

    def get_pretty_name(n):
        return TechniquesHelper.pretty_names.get(n, "UNKNOWN")

    def parse(s):
        s = s.upper()
        if "HARDWARE"             in s: return Techniques.HARDWARE
        if "SCOPE"                in s: return Techniques.SCOPE
        if "RAMAN"                in s: return Techniques.RAMAN
        if "ABS"                  in s: return Techniques.ABSORBANCE
        if "TRANS" in s or "REFL" in s: return Techniques.TRANSMISSION
        log.error("Invalid technique: %s", s)
        return Techniques.SCOPE

class OperationModes(IntEnum):
    SETUP   = 0
    CAPTURE = 1

class OperationModesHelper:
    def parse(s):
        s = s.upper()
        if "SETUP"   in s: return OperationModes.SETUP
        if "CAPTURE" in s: return OperationModes.CAPTURE
        log.error("Invalid operation mode: %s", s)
        return OperationModes.SETUP

class Pages(IntEnum):
    HARDWARE_SETUP   = 0
    HARDWARE_CAPTURE = 1
    SCOPE_SETUP      = 2
    SCOPE_CAPTURE    = 3

class Axes(IntEnum):
    PIXELS      = 0
    WAVELENGTHS = 1
    WAVENUMBERS = 2
    COUNTS      = 3
    PERCENT     = 4
    AU          = 5

class AxesHelper:
    ## HTML for Qt
    pretty_names = {
        Axes.PIXELS      : "pixel",
        Axes.WAVELENGTHS : "wavelength (nm)",
        Axes.WAVENUMBERS : "wavenumber (cm&#8315;&#185;)", # cm⁻¹
        Axes.COUNTS      : "intensity (counts)",
        Axes.PERCENT     : "percent (%)",
        Axes.AU          : "absorbance (AU)",
    }

    ## Unicode (not sure these are used)
    suffixes = {
        Axes.PIXELS      : "px",
        Axes.WAVELENGTHS : "nm",
        Axes.WAVENUMBERS : "cm⁻¹",
        Axes.COUNTS      : "",
        Axes.PERCENT     : "%",
        Axes.AU          : "AU",
    }

    def get_pretty_name(n): return AxesHelper.pretty_names.get(n, "Unknown")
    def get_suffix     (n): return AxesHelper.suffixes    .get(n, "??")

class LaserPowerUnits(IntEnum):
    PERCENT     = 0
    MILLIWATT   = 1

def get_default_data_dir():
    if os.name == "nt":
        return os.path.join(os.path.expanduser("~"), "Documents", "EnlightenSpectra")
    return os.path.join(os.environ["HOME"], "EnlightenSpectra")<|MERGE_RESOLUTION|>--- conflicted
+++ resolved
@@ -15,12 +15,8 @@
 @todo consider making "common" a package (directory), and each of these classes
       can be modules (files) within it
 """
-<<<<<<< HEAD
-    
-=======
 
->>>>>>> bf3802b2
-VERSION = "3.2.9"
+VERSION = "3.2.10"
 
 """ ENLIGHTEN's application version number (checked by scripts/deploy and bootstrap.bat) """
 
