import logging
import os

from enum import IntEnum

log = logging.getLogger(__name__)

"""
Namespace containing various enums and constants used elsewhere within the 
application.

@todo consider making "common" a package (directory), and each of these classes
      can be modules (files) within it
"""

<<<<<<< HEAD
VERSION = "3.2.39"
=======
VERSION = "3.2.40"
>>>>>>> 762748eb

""" ENLIGHTEN's application version number (checked by scripts/deploy and bootstrap.bat) """

class Techniques(IntEnum):
    HARDWARE            = 0
    SCOPE               = 1
    RAMAN               = 2 
    TRANSMISSION        = 3
    ABSORBANCE          = 4
"""
It's important to keep this list in sync with the comboBoxTechnique items.
@todo consider auto-populating inside code
"""

class TechniquesHelper:
    pretty_names = {
        Techniques.HARDWARE:     "Hardware",
        Techniques.SCOPE:        "Scope",
        Techniques.RAMAN:        "Raman",
        Techniques.TRANSMISSION: "Transmission",
        Techniques.ABSORBANCE:   "Absorbance"
    }

    def get_pretty_name(n):
        return TechniquesHelper.pretty_names.get(n, "UNKNOWN")

    def parse(s):
        s = s.upper()
        if "HARDWARE"             in s: return Techniques.HARDWARE
        if "SCOPE"                in s: return Techniques.SCOPE
        if "RAMAN"                in s: return Techniques.RAMAN
        if "ABS"                  in s: return Techniques.ABSORBANCE
        if "TRANS" in s or "REFL" in s: return Techniques.TRANSMISSION
        log.error("Invalid technique: %s", s)
        return Techniques.SCOPE

class OperationModes(IntEnum):
    SETUP   = 0
    CAPTURE = 1

class OperationModesHelper:
    def parse(s):
        s = s.upper()
        if "SETUP"   in s: return OperationModes.SETUP
        if "CAPTURE" in s: return OperationModes.CAPTURE
        log.error("Invalid operation mode: %s", s)
        return OperationModes.SETUP

class Pages(IntEnum):
    HARDWARE_SETUP   = 0
    HARDWARE_CAPTURE = 1
    SCOPE_SETUP      = 2
    SCOPE_CAPTURE    = 3

class Axes(IntEnum):
    PIXELS      = 0
    WAVELENGTHS = 1
    WAVENUMBERS = 2
    COUNTS      = 3
    PERCENT     = 4
    AU          = 5

class AxesHelper:
    ## HTML for Qt
    pretty_names = {
        Axes.PIXELS      : "pixel",
        Axes.WAVELENGTHS : "wavelength (nm)",
        Axes.WAVENUMBERS : "wavenumber (cm&#8315;&#185;)", # cm⁻¹
        Axes.COUNTS      : "intensity (counts)",
        Axes.PERCENT     : "percent (%)",
        Axes.AU          : "absorbance (AU)",
    }

    ## Unicode (not sure these are used)
    suffixes = {
        Axes.PIXELS      : "px",
        Axes.WAVELENGTHS : "nm",
        Axes.WAVENUMBERS : "cm⁻¹",
        Axes.COUNTS      : "",
        Axes.PERCENT     : "%",
        Axes.AU          : "AU",
    }

    def get_pretty_name(n): return AxesHelper.pretty_names.get(n, "Unknown")
    def get_suffix     (n): return AxesHelper.suffixes    .get(n, "??")

class LaserPowerUnits(IntEnum):
    PERCENT     = 0
    MILLIWATT   = 1

def get_default_data_dir():
    if os.name == "nt":
        return os.path.join(os.path.expanduser("~"), "Documents", "EnlightenSpectra")
    return os.path.join(os.environ["HOME"], "EnlightenSpectra")<|MERGE_RESOLUTION|>--- conflicted
+++ resolved
@@ -13,11 +13,7 @@
       can be modules (files) within it
 """
 
-<<<<<<< HEAD
-VERSION = "3.2.39"
-=======
 VERSION = "3.2.40"
->>>>>>> 762748eb
 
 """ ENLIGHTEN's application version number (checked by scripts/deploy and bootstrap.bat) """
 
