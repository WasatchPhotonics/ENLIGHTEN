import logging
import os

from enum import IntEnum

log = logging.getLogger(__name__)

"""
Namespace containing various enums and constants used elsewhere within the 
application.

@todo consider making "common" a package (directory), and each of these classes
      can be modules (files) within it
"""

<<<<<<< HEAD
VERSION = "3.2.42"
=======
VERSION = "4.0.0"
>>>>>>> 9db0bff7

""" ENLIGHTEN's application version number (checked by scripts/deploy and bootstrap.bat) """
class Techniques(IntEnum):
    NONE                     = 0
    EMISSION                 = 1
    RAMAN                    = 2
    REFLECTANCE_TRANSMISSION = 3
    ABSORBANCE               = 4
    COLOR                    = 5
    FLUORESCENCE             = 6
    RELATIVE_IRRADIANCE      = 7

class TechniquesHelper:
    pretty_names = {
        Techniques.NONE: "None",
        Techniques.EMISSION: "Emission",
        Techniques.RAMAN: "Raman",
        Techniques.REFLECTANCE_TRANSMISSION: "Reflectance/Transmission",
        Techniques.ABSORBANCE: "Absorbance",
        Techniques.COLOR: "Color",
        Techniques.FLUORESCENCE: "Fluorescence",
        Techniques.RELATIVE_IRRADIANCE: "Relative Irradiance",
        }

    def get_pretty_name(n):
        return TechniquesHelper.pretty_names.get(n, "UNKNOWN")

class Views(IntEnum):
    SCOPE               = 0
    SETTINGS            = 1
    HARDWARE            = 2
    LOG                 = 3
    FACTORY             = 4
"""
It's important to keep this list in sync with the comboBox_view items.
@todo consider auto-populating inside code
"""

class ViewsHelper:
    pretty_names = {
        Views.SCOPE:    "Scope",
        Views.SETTINGS: "Settings",
        Views.HARDWARE: "Hardware",
        Views.LOG:      "Log",
        Views.FACTORY:  "Factory",
    }

    def get_pretty_name(n):
        return ViewsHelper.pretty_names.get(n, "UNKNOWN")

    def parse(s):
        s = s.upper()
        if "HARDWARE"             in s: return Views.HARDWARE
        if "SCOPE"                in s: return Views.SCOPE
        if "RAMAN"                in s: return Views.RAMAN
        if "ABS"                  in s: return Views.ABSORBANCE
        if "TRANS" in s or "REFL" in s: return Views.TRANSMISSION
        log.error("Invalid view: %s", s)
        return Views.SCOPE

class OperationModes(IntEnum):
    RAMAN     = 0
    NON_RAMAN = 1
    EXPERT    = 2

class Pages(IntEnum):
    HARDWARE              = 0 # EEPROM etc
    FACTORY               = 1 # AreaScan etc
    SETTINGS              = 2 # SaveOptions etc
    SCOPE                 = 3 # Graph etc
    LOG                   = 4 # Log view

class Axes(IntEnum):
    PIXELS      = 0
    WAVELENGTHS = 1
    WAVENUMBERS = 2
    COUNTS      = 3
    PERCENT     = 4
    AU          = 5

class AxesHelper:
    ## HTML for Qt
    pretty_names = {
        Axes.PIXELS      : "pixel",
        Axes.WAVELENGTHS : "wavelength (nm)",
        Axes.WAVENUMBERS : "wavenumber (cm&#8315;&#185;)", # cm⁻¹
        Axes.COUNTS      : "intensity (counts)",
        Axes.PERCENT     : "percent (%)",
        Axes.AU          : "absorbance (AU)",
    }

    ## Unicode (not sure these are used)
    suffixes = {
        Axes.PIXELS      : "px",
        Axes.WAVELENGTHS : "nm",
        Axes.WAVENUMBERS : "cm⁻¹",
        Axes.COUNTS      : "",
        Axes.PERCENT     : "%",
        Axes.AU          : "AU",
    }

    def get_pretty_name(n): return AxesHelper.pretty_names.get(n, "Unknown")
    def get_suffix     (n): return AxesHelper.suffixes    .get(n, "??")

class LaserPowerUnits(IntEnum):
    PERCENT     = 0
    MILLIWATT   = 1

##
# We don't actually have FW API to read all of these; final implementation should treat
# enable, delayState, watchdogLockdown, interlockState, and isFiring as separate bits.
class LaserStates(IntEnum):
    DISABLED    = 0
    REQUESTED   = 1
    FIRING      = 2

def get_default_data_dir():
    if os.name == "nt":
        return os.path.join(os.path.expanduser("~"), "Documents", "EnlightenSpectra")
    return os.path.join(os.environ["HOME"], "EnlightenSpectra")<|MERGE_RESOLUTION|>--- conflicted
+++ resolved
@@ -13,11 +13,7 @@
       can be modules (files) within it
 """
 
-<<<<<<< HEAD
-VERSION = "3.2.42"
-=======
-VERSION = "4.0.0"
->>>>>>> 9db0bff7
+VERSION = "4.0.1"
 
 """ ENLIGHTEN's application version number (checked by scripts/deploy and bootstrap.bat) """
 class Techniques(IntEnum):
