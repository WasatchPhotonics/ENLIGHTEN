import logging
import os

from enum import IntEnum

log = logging.getLogger(__name__)

"""
Namespace containing various enums and constants used elsewhere within the 
application.

@todo consider making "common" a package (directory), and each of these classes
      can be modules (files) within it
"""

<<<<<<< HEAD
VERSION = "4.1.20"
=======
VERSION = "4.1.21"
>>>>>>> f567b60f

ctl = None

class Techniques(IntEnum):
    """ ENLIGHTEN's application version number (checked by scripts/deploy and bootstrap.bat) """
    NONE                     = 0
    EMISSION                 = 1
    RAMAN                    = 2
    REFLECTANCE_TRANSMISSION = 3
    ABSORBANCE               = 4
    COLOR                    = 5
    FLUORESCENCE             = 6
    RELATIVE_IRRADIANCE      = 7

class TechniquesHelper:
    pretty_names = {
        Techniques.NONE: "None",
        Techniques.EMISSION: "Emission",
        Techniques.RAMAN: "Raman",
        Techniques.REFLECTANCE_TRANSMISSION: "Reflectance/Transmission",
        Techniques.ABSORBANCE: "Absorbance",
        Techniques.COLOR: "Color",
        Techniques.FLUORESCENCE: "Fluorescence",
        Techniques.RELATIVE_IRRADIANCE: "Relative Irradiance",
    }

    def get_pretty_name(n):
        return TechniquesHelper.pretty_names.get(n, "UNKNOWN")

class Views(IntEnum):
    """
    It's important to keep this list in sync with the comboBox_view items.
    @todo consider auto-populating inside code
    """
    SCOPE               = 0
    SETTINGS            = 1
    HARDWARE            = 2
    LOG                 = 3
    FACTORY             = 4

class ViewsHelper:
    pretty_names = {
        Views.SCOPE:    "Scope",
        Views.SETTINGS: "Settings",
        Views.HARDWARE: "Hardware",
        Views.LOG:      "Log",
        Views.FACTORY:  "Factory",
    }

    def get_pretty_name(n):
        return ViewsHelper.pretty_names.get(n, "UNKNOWN")

    def parse(s):
        s = s.upper()
        if "HARDWARE"             in s: return Views.HARDWARE
        if "SCOPE"                in s: return Views.SCOPE
        if "RAMAN"                in s: return Views.RAMAN
        if "ABS"                  in s: return Views.ABSORBANCE
        if "TRANS" in s or "REFL" in s: return Views.TRANSMISSION
        log.error("Invalid view: %s", s)
        return Views.SCOPE

class OperationModes(IntEnum):
    RAMAN     = 0
    NON_RAMAN = 1
    EXPERT    = 2

class Pages(IntEnum):
    HARDWARE              = 0 # EEPROM etc
    FACTORY               = 1 # AreaScan etc
    SETTINGS              = 2 # SaveOptions etc
    SCOPE                 = 3 # Graph etc
    LOG                   = 4 # Log view

class Axes(IntEnum):
    PIXELS      = 0
    WAVELENGTHS = 1
    WAVENUMBERS = 2
    COUNTS      = 3
    PERCENT     = 4
    AU          = 5

class AxesHelper:
    ## HTML for Qt
    pretty_names = {
        Axes.PIXELS      : "pixel",
        Axes.WAVELENGTHS : "wavelength (nm)",
        Axes.WAVENUMBERS : "wavenumber (cm&#8315;&#185;)", # cm⁻¹
        Axes.COUNTS      : "intensity (counts)",
        Axes.PERCENT     : "percent (%)",
        Axes.AU          : "absorbance (AU)",
    }

    ## Unicode (not sure these are used)
    suffixes = {
        Axes.PIXELS      : "px",
        Axes.WAVELENGTHS : "nm",
        Axes.WAVENUMBERS : "cm⁻¹",
        Axes.COUNTS      : "",
        Axes.PERCENT     : "%",
        Axes.AU          : "AU",
    }

    def get_pretty_name(n): return AxesHelper.pretty_names.get(n, "Unknown")
    def get_suffix     (n): return AxesHelper.suffixes    .get(n, "??")

class LaserPowerUnits(IntEnum):
    PERCENT     = 0
    MILLIWATT   = 1

##
# We don't actually have FW API to read all of these; final implementation should treat
# enable, delayState, watchdogLockdown, interlockState, and isFiring as separate bits.
class LaserStates(IntEnum):
    DISABLED    = 0
    REQUESTED   = 1
    FIRING      = 2

class FakeOutputHandle:
    """
    We [think we] need to build Windows installers with PyInstaller. However, 
    since Win11 came out, PyInstaller's compiled executables tend to display a 
    black "console window" on either Win10 or Win11, depending on which 
    PyInstaller options you use. The only way we've found to completely hide
    the console window is with --noconsole.

    However, some Python packages (like Tensorflow) really, really want to write
    directly to stdout, and raise exceptions if they can't. So this class is
    provided to represent a fake output filehandle which we can assign to 
    sys.stdout or sys.stderr, even when our executing environment doesn't provide
    those things.
    """
    def __init__(self, name):
        self.name = name

    def write(self, msg):
        if msg is None:
            return
        msg = msg.strip()
        if msg:
            log.debug(f"{self.name}: {msg}")

    def flush(self):
        pass

    def reconfigure(self, *args, **kwargs):
        pass

def get_default_data_dir():
    """
    Return the path used for all Enlighten data except for spectra. This will be something like "~/Documents/EnlightenSpectra"
    The path appropriate for the given platform is returned.

    This location is used for logs and configuration files. Not that this path is NOT configurable, since it is used to load the 
    config (.ini) file.

    The default save location for spectra is also ~/Documents/EnlightenSpectra, but that is driven by SaveOptions, and it IS
    configurable.
    """

    if os.name == "nt":
        return os.path.join(os.path.expanduser("~"), "Documents", "EnlightenSpectra")
    return os.path.join(os.environ["HOME"], "EnlightenSpectra")

def set_controller_instance(inst):
    global ctl
    ctl = inst

def msgbox(prompt, title="Alert", buttons="", detail=None, informative_text=None):
    """
    Display an interupting message to the user.  In common rather than GUI so it can
    be used before Controller / Business Objects fully instantiated.

    Inspired by VB msgbox: 
    https://learn.microsoft.com/en-us/office/vba/language/reference/user-interface-help/msgbox-function
    """

    # doing this import within this method to avoid breaking all dependents of common.py
    # not sure that this would break anything, just to be safe -- move up when confident
    if use_pyside2():
        from PySide2.QtWidgets import QMessageBox
    else:
        from PySide6.QtWidgets import QMessageBox

    # TODO: see enlighten/ui/BasicWindow.py for an example how to implement this using
    # Enlighten's style. This should always be callable as a single function call without
    # the caller needing to create her own class instance

    # let's persist these in the logfile too
    log.debug(f"msgbox: {title}: {prompt}")

    mb = QMessageBox(parent=ctl.form) if ctl else QMessageBox()
    mb.setWindowTitle(title)
    mb.setText(prompt)

    mask = 0
    buttons = buttons.lower()
    if "ok"     in buttons: mask |= QMessageBox.Ok
    if "no"     in buttons: mask |= QMessageBox.No
    if "yes"    in buttons: mask |= QMessageBox.Yes
    if "cancel" in buttons: mask |= QMessageBox.Cancel
    if mask == 0:
        mask = QMessageBox.Ok

    mb.setStandardButtons(mask)
    mb.setIcon(QMessageBox.Warning)

    if detail:
        mb.setDetailedText(detail)
    if informative_text:
        mb.setInformativeText(informative_text)

    retval = None
    result = mb.exec_()
    if result == QMessageBox.Ok:     retval = "Ok"
    if result == QMessageBox.No:     retval = "No"
    if result == QMessageBox.Yes:    retval = "Yes"
    if result == QMessageBox.Cancel: retval = "Cancel"

    log.debug(f"msgbox: retval {retval}, result {result}")
    return retval 

def is_rpi():
    result = False
    try:
        # Win32 doesn't have os.uname :-(
        (sysname, nodename, release, version, machine) = os.uname() # pylint: disable=unused-variable
        result = nodename == "raspberrypi"
    except:
        pass
    return result

def use_pyside2():
    result = is_rpi() or "USE_PYSIDE_2" in os.environ
    return result<|MERGE_RESOLUTION|>--- conflicted
+++ resolved
@@ -13,11 +13,7 @@
       can be modules (files) within it
 """
 
-<<<<<<< HEAD
-VERSION = "4.1.20"
-=======
 VERSION = "4.1.21"
->>>>>>> f567b60f
 
 ctl = None
 
