import logging
import os

# needed to allow plugins to access tensorflow
import tensorflow

from enum import IntEnum

log = logging.getLogger(__name__)

"""
Namespace containing various enums and constants used elsewhere within the 
application.

@todo consider making "common" a package (directory), and each of these classes
      can be modules (files) within it
"""
<<<<<<< HEAD

VERSION = "3.2.10"
=======
VERSION = "3.2.11"
>>>>>>> 669def60

""" ENLIGHTEN's application version number (checked by scripts/deploy and bootstrap.bat) """

class Techniques(IntEnum):
    HARDWARE            = 0
    SCOPE               = 1
    RAMAN               = 2 
    TRANSMISSION        = 3
    ABSORBANCE          = 4
"""
It's important to keep this list in sync with the comboBoxTechnique items.
@todo consider auto-populating inside code
"""

class TechniquesHelper:
    pretty_names = {
        Techniques.HARDWARE:     "Hardware",
        Techniques.SCOPE:        "Scope",
        Techniques.RAMAN:        "Raman",
        Techniques.TRANSMISSION: "Transmission",
        Techniques.ABSORBANCE:   "Absorbance"
    }

    def get_pretty_name(n):
        return TechniquesHelper.pretty_names.get(n, "UNKNOWN")

    def parse(s):
        s = s.upper()
        if "HARDWARE"             in s: return Techniques.HARDWARE
        if "SCOPE"                in s: return Techniques.SCOPE
        if "RAMAN"                in s: return Techniques.RAMAN
        if "ABS"                  in s: return Techniques.ABSORBANCE
        if "TRANS" in s or "REFL" in s: return Techniques.TRANSMISSION
        log.error("Invalid technique: %s", s)
        return Techniques.SCOPE

class OperationModes(IntEnum):
    SETUP   = 0
    CAPTURE = 1

class OperationModesHelper:
    def parse(s):
        s = s.upper()
        if "SETUP"   in s: return OperationModes.SETUP
        if "CAPTURE" in s: return OperationModes.CAPTURE
        log.error("Invalid operation mode: %s", s)
        return OperationModes.SETUP

class Pages(IntEnum):
    HARDWARE_SETUP   = 0
    HARDWARE_CAPTURE = 1
    SCOPE_SETUP      = 2
    SCOPE_CAPTURE    = 3

class Axes(IntEnum):
    PIXELS      = 0
    WAVELENGTHS = 1
    WAVENUMBERS = 2
    COUNTS      = 3
    PERCENT     = 4
    AU          = 5

class AxesHelper:
    ## HTML for Qt
    pretty_names = {
        Axes.PIXELS      : "pixel",
        Axes.WAVELENGTHS : "wavelength (nm)",
        Axes.WAVENUMBERS : "wavenumber (cm&#8315;&#185;)", # cm⁻¹
        Axes.COUNTS      : "intensity (counts)",
        Axes.PERCENT     : "percent (%)",
        Axes.AU          : "absorbance (AU)",
    }

    ## Unicode (not sure these are used)
    suffixes = {
        Axes.PIXELS      : "px",
        Axes.WAVELENGTHS : "nm",
        Axes.WAVENUMBERS : "cm⁻¹",
        Axes.COUNTS      : "",
        Axes.PERCENT     : "%",
        Axes.AU          : "AU",
    }

    def get_pretty_name(n): return AxesHelper.pretty_names.get(n, "Unknown")
    def get_suffix     (n): return AxesHelper.suffixes    .get(n, "??")

class LaserPowerUnits(IntEnum):
    PERCENT     = 0
    MILLIWATT   = 1

def get_default_data_dir():
    if os.name == "nt":
        return os.path.join(os.path.expanduser("~"), "Documents", "EnlightenSpectra")
    return os.path.join(os.environ["HOME"], "EnlightenSpectra")<|MERGE_RESOLUTION|>--- conflicted
+++ resolved
@@ -15,12 +15,7 @@
 @todo consider making "common" a package (directory), and each of these classes
       can be modules (files) within it
 """
-<<<<<<< HEAD
-
-VERSION = "3.2.10"
-=======
 VERSION = "3.2.11"
->>>>>>> 669def60
 
 """ ENLIGHTEN's application version number (checked by scripts/deploy and bootstrap.bat) """
 
