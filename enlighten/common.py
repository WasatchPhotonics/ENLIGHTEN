--- conflicted
+++ resolved
@@ -15,13 +15,8 @@
 @todo consider making "common" a package (directory), and each of these classes
       can be modules (files) within it
 """
-    
-<<<<<<< HEAD
-VERSION = "3.2.6"
-=======
-VERSION = "3.2.7"
+VERSION = "3.2.8"
 
->>>>>>> 022f3a78
 """ ENLIGHTEN's application version number (checked by scripts/deploy and bootstrap.bat) """
 
 class Techniques(IntEnum):
