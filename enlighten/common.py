--- conflicted
+++ resolved
@@ -16,12 +16,9 @@
       can be modules (files) within it
 """
     
-<<<<<<< HEAD
+
 VERSION = "3.2.8"
-=======
-VERSION = "3.2.7"
 
->>>>>>> 022f3a78
 """ ENLIGHTEN's application version number (checked by scripts/deploy and bootstrap.bat) """
 
 class Techniques(IntEnum):
