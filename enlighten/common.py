import logging
import os

# needed to allow plugins to access tensorflow
import tensorflow

from enum import IntEnum

log = logging.getLogger(__name__)

"""
Namespace containing various enums and constants used elsewhere within the 
application.

@todo consider making "common" a package (directory), and each of these classes
      can be modules (files) within it
"""
    
<<<<<<< HEAD
VERSION = "3.2.6"
=======
VERSION = "3.2.7"
>>>>>>> ef976ae7
""" ENLIGHTEN's application version number (checked by scripts/deploy and bootstrap.bat) """

class Techniques(IntEnum):
    HARDWARE            = 0
    SCOPE               = 1
    RAMAN               = 2 
    TRANSMISSION        = 3
    ABSORBANCE          = 4
"""
It's important to keep this list in sync with the comboBoxTechnique items.
@todo consider auto-populating inside code
"""

class TechniquesHelper:
    pretty_names = {
        Techniques.HARDWARE:     "Hardware",
        Techniques.SCOPE:        "Scope",
        Techniques.RAMAN:        "Raman",
        Techniques.TRANSMISSION: "Transmission",
        Techniques.ABSORBANCE:   "Absorbance"
    }

    def get_pretty_name(n):
        return TechniquesHelper.pretty_names.get(n, "UNKNOWN")

    def parse(s):
        s = s.upper()
        if "HARDWARE"             in s: return Techniques.HARDWARE
        if "SCOPE"                in s: return Techniques.SCOPE
        if "RAMAN"                in s: return Techniques.RAMAN
        if "ABS"                  in s: return Techniques.ABSORBANCE
        if "TRANS" in s or "REFL" in s: return Techniques.TRANSMISSION
        log.error("Invalid technique: %s", s)
        return Techniques.SCOPE

class OperationModes(IntEnum):
    SETUP   = 0
    CAPTURE = 1

class OperationModesHelper:
    def parse(s):
        s = s.upper()
        if "SETUP"   in s: return OperationModes.SETUP
        if "CAPTURE" in s: return OperationModes.CAPTURE
        log.error("Invalid operation mode: %s", s)
        return OperationModes.SETUP

class Pages(IntEnum):
    HARDWARE_SETUP   = 0
    HARDWARE_CAPTURE = 1
    SCOPE_SETUP      = 2
    SCOPE_CAPTURE    = 3

class Axes(IntEnum):
    PIXELS      = 0
    WAVELENGTHS = 1
    WAVENUMBERS = 2
    COUNTS      = 3
    PERCENT     = 4
    AU          = 5

class AxesHelper:
    ## HTML for Qt
    pretty_names = {
        Axes.PIXELS      : "pixel",
        Axes.WAVELENGTHS : "wavelength (nm)",
        Axes.WAVENUMBERS : "wavenumber (cm&#8315;&#185;)", # cm⁻¹
        Axes.COUNTS      : "intensity (counts)",
        Axes.PERCENT     : "percent (%)",
        Axes.AU          : "absorbance (AU)",
    }

    ## Unicode (not sure these are used)
    suffixes = {
        Axes.PIXELS      : "px",
        Axes.WAVELENGTHS : "nm",
        Axes.WAVENUMBERS : "cm⁻¹",
        Axes.COUNTS      : "",
        Axes.PERCENT     : "%",
        Axes.AU          : "AU",
    }

    def get_pretty_name(n): return AxesHelper.pretty_names.get(n, "Unknown")
    def get_suffix     (n): return AxesHelper.suffixes    .get(n, "??")

class LaserPowerUnits(IntEnum):
    PERCENT     = 0
    MILLIWATT   = 1

def get_default_data_dir():
    if os.name == "nt":
        return os.path.join(os.path.expanduser("~"), "Documents", "EnlightenSpectra")
    return os.path.join(os.environ["HOME"], "EnlightenSpectra")<|MERGE_RESOLUTION|>--- conflicted
+++ resolved
@@ -16,11 +16,8 @@
       can be modules (files) within it
 """
     
-<<<<<<< HEAD
-VERSION = "3.2.6"
-=======
 VERSION = "3.2.7"
->>>>>>> ef976ae7
+
 """ ENLIGHTEN's application version number (checked by scripts/deploy and bootstrap.bat) """
 
 class Techniques(IntEnum):
